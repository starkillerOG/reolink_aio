""" Reolink NVR/camera network API """

from __future__ import annotations

import asyncio
import base64
import hashlib
import logging
import ssl
import traceback
import re
from uuid import uuid4
from datetime import datetime, timedelta, tzinfo
from time import time as time_now
from os.path import basename
from typing import Any, Literal, Optional, overload
from urllib import parse
from xml.etree import ElementTree as XML
from io import BytesIO
from zipfile import ZipFile
from statistics import mean
from math import ceil

from orjson import JSONDecodeError, loads as json_loads  # pylint: disable=no-name-in-module
from aiortsp.rtsp.connection import RTSPConnection  # type: ignore
from aiortsp.rtsp.errors import RTSPError  # type: ignore
import aiohttp

from . import templates, typings
from .enums import (
    BatteryEnum,
    DayNightEnum,
    StatusLedEnum,
    SpotlightModeEnum,
    PtzEnum,
    GuardEnum,
    TrackMethodEnum,
    SubType,
    VodRequestType,
    HDREnum,
    ChimeToneEnum,
    HubToneEnum,
)
from .exceptions import (
    ApiError,
    CredentialsInvalidError,
    InvalidContentTypeError,
    InvalidParameterError,
    LoginError,
    NoDataError,
    NotSupportedError,
    ReolinkError,
    SubscriptionError,
    UnexpectedDataError,
    ReolinkConnectionError,
    ReolinkTimeoutError,
)
from .software_version import SoftwareVersion, NewSoftwareVersion, MINIMUM_FIRMWARE
from .utils import datetime_to_reolink_time, reolink_time_to_datetime, strip_model_str

MANUFACTURER = "Reolink"
DEFAULT_STREAM = "sub"
DEFAULT_PROTOCOL = "rtmp"
DEFAULT_TIMEOUT = 30
RETRY_ATTEMPTS = 3
MAX_CHUNK_ITEMS = 35
DEFAULT_RTMP_AUTH_METHOD = "PASSWORD"
SUBSCRIPTION_TERMINATION_TIME = 15  # minutes
LONG_POLL_TIMEOUT = 5  # minutes

MOTION_DETECTION_TYPE = "motion"
FACE_DETECTION_TYPE = "face"
PERSON_DETECTION_TYPE = "person"
VEHICLE_DETECTION_TYPE = "vehicle"
PET_DETECTION_TYPE = "pet"
VISITOR_DETECTION_TYPE = "visitor"
PACKAGE_DETECTION_TYPE = "package"

_LOGGER = logging.getLogger(__name__)
_LOGGER_DATA = logging.getLogger(__name__ + ".data")
_LOGGER_RTSP = logging.getLogger(__name__ + ".aiortsp")
_LOGGER_RTSP.setLevel(logging.WARNING)

SSL_CONTEXT = ssl.create_default_context()
SSL_CONTEXT.set_ciphers("DEFAULT")
SSL_CONTEXT.check_hostname = False
SSL_CONTEXT.verify_mode = ssl.CERT_NONE

# with 2 streaming channels
DUAL_LENS_DUAL_MOTION_MODELS: set[str] = {
    "Reolink Duo PoE",
    "Reolink Duo WiFi",
}
DUAL_LENS_SINGLE_MOTION_MODELS: set[str] = {
    "Reolink TrackMix PoE",
    "Reolink TrackMix WiFi",
    "RLC-81MA",
}
DUAL_LENS_MODELS: set[str] = DUAL_LENS_DUAL_MOTION_MODELS | DUAL_LENS_SINGLE_MOTION_MODELS

WAKING_COMMANDS = [
    "GetWhiteLed",
    "GetZoomFocus",
    "GetAudioCfg",
    "GetPtzGuard",
    "GetAutoReply",
    "GetPtzTraceSection",
    "GetAiCfg",
    "GetAiAlarm",
    "GetPtzCurPos",
    "GetAudioAlarm",
]

# not all chars in a password can be used in the URLS of for instance the FLV stream
ALLOWED_SPECIAL_CHARS = r"@$*~_-+=!?.,:;'()[]"
ALLOWED_CHARS = set(r"abcdefghijklmnopqrstuvwxyz" "ABCDEFGHIJKLMNOPQRSTUVWXYZ" "0123456789" + ALLOWED_SPECIAL_CHARS)
FORBIDEN_CHARS = set(r"""#&% ^`"\/|{}<>""")


##########################################################################################################################################################
# API class
##########################################################################################################################################################
class Host:
    """Reolink network API class."""

    def __init__(
        self,
        host: str,
        username: str,
        password: str,
        port: Optional[int] = None,
        use_https: Optional[bool] = None,
        protocol: str = DEFAULT_PROTOCOL,
        stream: str = DEFAULT_STREAM,
        timeout: int = DEFAULT_TIMEOUT,
        rtmp_auth_method: str = DEFAULT_RTMP_AUTH_METHOD,
        aiohttp_get_session_callback=None,
    ):
        self._send_mutex = asyncio.Lock()
        self._login_mutex = asyncio.Lock()
        self._long_poll_mutex = asyncio.Lock()

        ##############################################################################
        # Host
        self._url: str = ""
        self._use_https: Optional[bool] = use_https
        self._host: str = host
        self._port: Optional[int] = port
        self._rtsp_port: Optional[int] = None
        self._rtmp_port: Optional[int] = None
        self._onvif_port: Optional[int] = None
        self._rtsp_enabled: Optional[bool] = None
        self._rtmp_enabled: Optional[bool] = None
        self._onvif_enabled: Optional[bool] = None
        self._mac_address: Optional[str] = None

        self.refresh_base_url()

        ##############################################################################
        # Login session
        self._username: str = username
        self._password: str = password[:31]
        self._enc_password = parse.quote(self._password, safe="")
        self._token: Optional[str] = None
        self._lease_time: Optional[datetime] = None
        # Connection session
        self._timeout: aiohttp.ClientTimeout = aiohttp.ClientTimeout(total=timeout)
        self._aiohttp_session_internall: bool = True
        if aiohttp_get_session_callback is not None:
            self._get_aiohttp_session = aiohttp_get_session_callback
            self._aiohttp_session_internall = False
        else:
            self._get_aiohttp_session = lambda: aiohttp.ClientSession(timeout=self._timeout, connector=aiohttp.TCPConnector(ssl=SSL_CONTEXT))
        self._aiohttp_session: aiohttp.ClientSession = self._get_aiohttp_session()

        ##############################################################################
        # NVR (host-level) attributes
        self._is_nvr: bool = False
        self._is_hub: bool = False
        self._nvr_name: str = ""
        self._nvr_serial: Optional[str] = None
        self._nvr_uid: Optional[str] = None
        self._nvr_model: Optional[str] = None
        self._nvr_item_number: Optional[str] = None
        self._nvr_num_channels: int = 0
        self._nvr_hw_version: Optional[str] = None
        self._nvr_sw_version: Optional[str] = None
        self._nvr_sw_version_object: Optional[SoftwareVersion] = None

        ##############################################################################
        # Combined attributes
        self._sw_hardware_id: dict[int | None, int] = {}
        self._sw_model_id: dict[int | None, int] = {}
        self._last_sw_id_check: float = 0
        self._latest_sw_model_version: dict[str, NewSoftwareVersion] = {}
        self._latest_sw_version: dict[int | None, NewSoftwareVersion | str | Literal[False]] = {}
        self._sw_upload_progress: dict[int | None, int] = {}
        self._updating: bool = False
        self._startup: bool = True
        self._new_devices: bool = False

        ##############################################################################
        # Channels of cameras, used in this NVR ([0] for a directly connected camera)
        self._GetChannelStatus_present: bool = False
        self._GetChannelStatus_has_name: bool = False
        self._channels: list[int] = []
        self._stream_channels: list[int] = []
        self._channel_names: dict[int, str] = {}
        self._channel_uids: dict[int, str] = {}
        self._channel_models: dict[int, str] = {}
        self._channel_online: dict[int, bool] = {}
        self._channel_hw_version: dict[int, str] = {}
        self._channel_sw_versions: dict[int, str] = {}
        self._channel_sw_version_objects: dict[int, SoftwareVersion] = {}
        self._is_doorbell: dict[int, bool] = {}
        self._GetDingDong_present: dict[int, bool] = {}

        ##############################################################################
        # API-versions and capabilities
        self._api_version: dict[str, int] = {}
        self._abilities: dict[str, Any] = {}  # raw response from NVR/camera
        self._capabilities: dict[int | str, set[str]] = {"Host": set()}  # processed by construct_capabilities

        ##############################################################################
        # Video-stream formats
        self._stream: str = stream
        self._protocol: str = protocol
        self._rtmp_auth_method: str = rtmp_auth_method
        self._rtsp_mainStream: dict[int, str] = {}
        self._rtsp_subStream: dict[int, str] = {}
        self._rtsp_verified: dict[int, dict[str, str]] = {}

        ##############################################################################
        # Presets
        self._ptz_presets: dict[int, dict] = {}
        self._ptz_patrols: dict[int, dict] = {}

        ##############################################################################
        # Saved info response-blocks
        self._hdd_info: list[dict] = []
        self._local_link: Optional[dict] = None
        self._wifi_signal: Optional[int] = None
        self._performance: dict = {}
        self._state_light: dict = {}
        self._users: Optional[dict] = None

        ##############################################################################
        # Saved settings response-blocks
        # Host-level
        self._time_settings: Optional[dict] = None
        self._host_time_difference: float = 0
        self._ntp_settings: Optional[dict] = None
        self._netport_settings: Optional[dict] = None
        self._push_config: dict = {}
        # Chime-level
        self._chime_list: dict[int, Chime] = {}
        # Camera-level
        self._zoom_focus_settings: dict[int, dict] = {}
        self._zoom_focus_range: dict[int, dict] = {}
        self._auto_focus_settings: dict[int, dict] = {}
        self._isp_settings: dict[int, dict] = {}
        self._image_settings: dict[int, dict] = {}
        self._ftp_settings: dict[int, dict] = {}
        self._osd_settings: dict[int, dict] = {}
        self._push_settings: dict[int, dict] = {}
        self._webhook_settings: dict[int, dict] = {}
        self._enc_settings: dict[int, dict] = {}
        self._ptz_presets_settings: dict[int, dict] = {}
        self._ptz_patrol_settings: dict[int, dict] = {}
        self._ptz_guard_settings: dict[int, dict] = {}
        self._ptz_position: dict[int, dict] = {}
        self._email_settings: dict[int, dict] = {}
        self._ir_settings: dict[int, dict] = {}
        self._status_led_settings: dict[int, dict] = {}
        self._whiteled_settings: dict[int, dict] = {}
        self._sleep: dict[int, bool] = {}
        self._battery: dict[int, dict] = {}
        self._pir: dict[int, dict] = {}
        self._recording_settings: dict[int, dict] = {}
        self._manual_record_settings: dict[int, dict] = {}
        self._md_alarm_settings: dict[int, dict] = {}
        self._ai_alarm_settings: dict[int, dict] = {}
        self._audio_settings: dict[int, dict] = {}
        self._hub_audio_settings: dict[int, dict] = {}
        self._audio_alarm_settings: dict[int, dict] = {}
        self._buzzer_settings: dict[int, dict] = {}
        self._auto_track_settings: dict[int, dict] = {}
        self._auto_track_range: dict[int, dict] = {}
        self._auto_track_limits: dict[int, dict] = {}
        self._audio_file_list: dict[int, dict] = {}
        self._auto_reply_settings: dict[int, dict] = {}

        ##############################################################################
        # States
        self._motion_detection_states: dict[int, bool] = {}
        self._ai_detection_support: dict[int, dict[str, bool]] = {}

        ##############################################################################
        # Camera-level states
        self._ai_detection_states: dict[int, dict[str, bool]] = {}
        self._visitor_states: dict[int, bool] = {}

        ##############################################################################
        # SUBSCRIPTION managing
        self._subscribe_url: Optional[str] = None

        self._subscription_manager_url: dict[str, str] = {}
        self._subscription_termination_time: dict[str, datetime] = {}
        self._subscription_time_difference: dict[str, float] = {}
        self._onvif_only_motion = {SubType.push: True, SubType.long_poll: True}
        self._log_once: list[str] = []

    ##############################################################################
    # Properties
    @property
    def host(self) -> str:
        return self._host

    @property
    def username(self) -> str:
        return self._username

    @property
    def use_https(self) -> Optional[bool]:
        return self._use_https

    @property
    def port(self) -> Optional[int]:
        return self._port

    @property
    def onvif_port(self) -> Optional[int]:
        return self._onvif_port

    @property
    def rtmp_port(self) -> Optional[int]:
        return self._rtmp_port

    @property
    def rtsp_port(self) -> Optional[int]:
        return self._rtsp_port

    @property
    def onvif_enabled(self) -> Optional[bool]:
        return self._onvif_enabled

    @property
    def rtmp_enabled(self) -> Optional[bool]:
        return self._rtmp_enabled

    @property
    def rtsp_enabled(self) -> Optional[bool]:
        return self._rtsp_enabled

    @property
    def mac_address(self) -> str:
        if self._mac_address is None:
            raise NoDataError("Mac address not yet retrieved")
        return self._mac_address

    @property
    def serial(self) -> Optional[str]:
        return self._nvr_serial

    @property
    def uid(self) -> str:
        if self._nvr_uid is None:
            return "Unknown"
        return self._nvr_uid

    @property
    def wifi_connection(self) -> bool:
        """LAN or Wifi"""
        if self._local_link is None:
            return False

        return self._local_link["LocalLink"]["activeLink"] != "LAN"

    @property
    def wifi_signal(self) -> Optional[int]:
        """wifi_signal 0-4"""
        return self._wifi_signal

    @property
    def cpu_usage(self) -> Optional[int]:
        """CPU usage in %"""
        return self._performance.get("cpuUsed")

    @property
    def state_light(self) -> bool:
        """State light enabled"""
        return self._state_light.get("enable", False)

    @property
    def alarm_volume(self) -> int:
        """Hub/NVR volume for alarm sounds 0-100"""
        for data in self._hub_audio_settings.values():
            return data["AudioCfg"]["alarmVolume"]
        return 100

    @property
    def message_volume(self) -> int:
        """Hub/NVR volume for alarm sounds 0-100"""
        for data in self._hub_audio_settings.values():
            return data["AudioCfg"]["cuesVolume"]
        return 100

    @property
    def is_nvr(self) -> bool:
        return self._is_nvr

    @property
    def is_hub(self) -> bool:
        return self._is_hub

    @property
    def nvr_name(self) -> str:
        if not self._is_nvr and self._nvr_name == "":
            if len(self._channels) > 0 and self._channels[0] in self._channel_names:
                return self._channel_names[self._channels[0]]

            return "Unknown"
        return self._nvr_name

    @property
    def sw_version(self) -> str:
        if self._nvr_sw_version is None:
            return "Unknown"
        return self._nvr_sw_version

    @property
    def sw_version_object(self) -> SoftwareVersion:
        if self._nvr_sw_version_object is None:
            return SoftwareVersion(None)

        return self._nvr_sw_version_object

    @property
    def sw_version_required(self) -> SoftwareVersion:
        """Return the minimum required firmware version for proper operation of this library"""
        if self._nvr_model is None or self._nvr_hw_version is None:
            return SoftwareVersion(None)

        return SoftwareVersion(MINIMUM_FIRMWARE.get(self.model, {}).get(self.hardware_version))

    @property
    def sw_version_update_required(self) -> bool:
        """Check if a firmware version update is required for proper operation of this library"""
        if self._nvr_sw_version_object is None:
            return False

        return not self._nvr_sw_version_object >= self.sw_version_required  # pylint: disable=unneeded-not

    @property
    def model(self) -> str:
        if self._nvr_model is None:
            return "Unknown"
        return self._nvr_model

    @property
    def item_number(self) -> str | None:
        return self._nvr_item_number

    @property
    def hardware_version(self) -> str:
        if self._nvr_hw_version is None:
            return "Unknown"
        return self._nvr_hw_version

    @property
    def manufacturer(self) -> str:
        return MANUFACTURER

    @property
    def num_channels(self) -> int:
        """Return the total number of channels in the NVR (should be 1 for a standalone camera, maybe 2 for DUO cameras)."""
        return self._nvr_num_channels

    @property
    def num_cameras(self) -> int:
        """Return the number of channels IN USE in that NVR (should be 1 for a standalone camera, maybe 2 for DUO cameras)."""
        return len(self._channels)

    @property
    def channels(self) -> list[int]:
        """Return the list of indices of channels in use."""
        return self._channels

    @property
    def stream_channels(self) -> list[int]:
        """Return the list of indices of stream channels available."""
        return self._stream_channels

    @property
    def new_devices(self) -> bool:
        """Return if new devices were discovered after initial initialization."""
        return self._new_devices

    @property
    def hdd_info(self) -> list[dict]:
        return self._hdd_info

    @property
    def hdd_list(self) -> list[int]:
        return list(range(0, len(self._hdd_info)))

    @property
    def chime_list(self) -> list[Chime]:
        return list(self._chime_list.values())

    @property
    def stream(self) -> str:
        return self._stream

    @property
    def protocol(self) -> str:
        return self._protocol

    @property
    def session_active(self) -> bool:
        if self._token is not None and self._lease_time is not None and self._lease_time > (datetime.now() + timedelta(seconds=5)):
            return True
        return False

    @property
    def timeout(self) -> float:
        if self._timeout.total is None:
            return DEFAULT_TIMEOUT
        return self._timeout.total

    @property
    def user_level(self) -> str:
        """Check if the user has admin authorisation."""
        if self._users is None or len(self._users) < 1:
            return "unknown"

        for user in self._users:
            if user["userName"] == self._username:
                return user["level"]

        return "unknown"

    @property
    def is_admin(self) -> bool:
        """
        Check if the user has admin authorisation.
        Only admin users can change camera settings, not everything will work if account is not admin
        """
        return self.user_level == "admin"

    def valid_password(self) -> bool:
        """check if the password contains incompatible characters"""
        password_set = set(self._password)
        if len(password_set - ALLOWED_CHARS.union(FORBIDEN_CHARS)) != 0:
            # password contains chars not in ALLOWED_CHARS or FORBIDEN_CHARS
            unknown_chars = password_set - ALLOWED_CHARS.union(FORBIDEN_CHARS)
            _LOGGER.warning(
                "Reolink password contains untested special character: %s, this could cause problems, please make an issue at https://github.com/starkillerOG/reolink_aio",
                ", ".join(unknown_chars),
            )
            return False

        if len(password_set - ALLOWED_CHARS) != 0:
            _LOGGER.warning(
                "Reolink password contains incompatible special character, please change the password to only contain characters: a-z, A-Z, 0-9 or %s", ALLOWED_SPECIAL_CHARS
            )
            return False

        return True

    def chime(self, dev_id) -> Chime | None:
        return self._chime_list.get(dev_id)

    def hdd_storage(self, index) -> float:
        """Return the amount of storage used in %."""
        if index >= len(self._hdd_info):
            return 0

        return round(100 * (1 - self._hdd_info[index].get("size", 1) / self._hdd_info[index].get("capacity", 1)), 2)

    def hdd_type(self, index) -> str:
        """Return the storage type, 'SD', 'HDD' or 'unknown'."""
        if index >= len(self._hdd_info):
            return "unknown"

        hdd_type = self._hdd_info[index].get("storageType", 2)
        if hdd_type == 1:
            return "HDD"
        if hdd_type == 2:
            return "SD"

        return "unknown"

    def hdd_available(self, index) -> bool:
        if index >= len(self._hdd_info):
            return False

        return self._hdd_info[index].get("format") == 1 and self._hdd_info[index].get("mount") == 1

    def timezone(self) -> Optional[tzinfo]:
        """Get the timezone of the device

        Returns None if there is no current time information
        """
        if self._time_settings is None:
            return None
        return typings.Reolink_timezone(self._time_settings)

    def time(self) -> Optional[datetime]:
        """Get the approximate "current" time of the device using existing data.

        Returns None if there is no current time information.

        When None is returned async_get_time can be used to request the current camera time
        """
        if self._time_settings is None:
            return None
        # the _host_time_difference is basically the diff in "localtime" between the system and the device
        # so we will add that then set the tzinfo to our timezone rule so the resulting time
        # can be converted to other timezones correctly
        return (datetime.now() + timedelta(seconds=self._host_time_difference)).replace(tzinfo=self.timezone())

    async def async_get_time(self) -> datetime:
        """Get the current time of the device

        The preferred method is to check get_time first, and if it returns none; call this, to save
        an async round trip to the device.
        """
        await self.get_state("GetTime")
        if self._time_settings is None:
            raise NotSupportedError(f"get_time: failed to retrieve current time settings from {self._host}:{self._port}")
        return reolink_time_to_datetime(self._time_settings["Time"]).replace(tzinfo=self.timezone())

    def _hide_password(self, content: str | bytes | dict | list) -> str:
        redacted = str(content)
        if self._password:
            redacted = redacted.replace(self._password, "<password>")
        if self._enc_password:
            redacted = redacted.replace(self._enc_password, "<password>")
        if self._token:
            redacted = redacted.replace(self._token, "<token>")
        if self._nvr_uid:
            redacted = redacted.replace(self._nvr_uid, "<uid>")
        return redacted

    ##############################################################################
    # Channel-level getters/setters

    def camera_name(self, channel: int | None) -> str:
        if channel is None:
            return self.nvr_name

        if channel not in self._channel_names and channel in self._stream_channels and channel != 0:
            return self.camera_name(0)  # Dual lens cameras
        if channel not in self._channel_names:
            if len(self._channels) == 1:
                return self.nvr_name
            return "Unknown"
        return self._channel_names[channel]

    def camera_uid(self, channel: int | None) -> str:
        if channel is None:
            return self.uid
        if not self.is_nvr and channel not in self._channel_uids and channel in self._stream_channels and channel != 0 and self.camera_uid(0) != "Unknown":
            return f"{self.camera_uid(0)}_{channel}"  # Dual lens cameras
        if channel not in self._channel_uids:
            return "Unknown"
        return self._channel_uids[channel]

    def channel_for_uid(self, uid: str) -> int:
        """Returns the channel belonging to a UID"""
        channel = -1
        for ch, ch_uid in self._channel_uids.items():
            if ch_uid.startswith(uid):
                channel = ch
                break
        return channel

    def camera_online(self, channel: int) -> bool:
        if not self.is_nvr or not self._GetChannelStatus_present:
            return True
        if channel not in self._channel_online:
            return False
        return self._channel_online[channel]

    def camera_model(self, channel: int | None) -> str:
        if channel is None:
            return self.model
        if channel not in self._channel_models and channel in self._stream_channels and channel != 0:
            return self.camera_model(0)  # Dual lens cameras
        if channel not in self._channel_models:
            return "Unknown"
        return self._channel_models[channel]

    def camera_hardware_version(self, channel: int | None) -> str:
        if channel is None:
            return self.hardware_version
        if channel not in self._channel_hw_version and channel in self._stream_channels and channel != 0:
            return self.camera_hardware_version(0)  # Dual lens cameras
        if channel not in self._channel_hw_version:
            if not self.is_nvr:
                return self.hardware_version
            return "Unknown"
        return self._channel_hw_version[channel]

    def camera_sw_version(self, channel: int | None) -> str:
        if not self.is_nvr or channel is None:
            return self.sw_version
        if channel not in self._channel_sw_versions:
            return "Unknown"
        return self._channel_sw_versions[channel]

    def camera_sw_version_object(self, channel: int | None) -> SoftwareVersion:
        if not self.is_nvr or channel is None:
            return self.sw_version_object
        if channel not in self._channel_sw_version_objects:
            return SoftwareVersion(None)
        return self._channel_sw_version_objects[channel]

    def camera_sw_version_required(self, channel: int | None) -> SoftwareVersion:
        """Return the minimum required firmware version for a connected IPC camera for proper operation of this library"""
        if self.camera_model(channel) == "Unknown" or self.camera_hardware_version(channel) == "Unknown":
            return SoftwareVersion(None)

        return SoftwareVersion(MINIMUM_FIRMWARE.get(self.camera_model(channel), {}).get(self.camera_hardware_version(channel)))

    def camera_sw_version_update_required(self, channel: int | None) -> bool:
        """Check if a firmware version update is required for a connected IPC camera for proper operation of this library"""
        if self.camera_sw_version_object(channel) == SoftwareVersion(None):
            return False

        return self.camera_sw_version_object(channel) < self.camera_sw_version_required(channel)

    def is_doorbell(self, channel: int) -> bool:
        """Wether or not the camera is a doorbell"""
        return channel in self._is_doorbell and self._is_doorbell[channel]

    def motion_detected(self, channel: int) -> bool:
        """Return the motion detection state (polled)."""
        return channel in self._motion_detection_states and self._motion_detection_states[channel]

    def ai_detected(self, channel: int, object_type: str) -> bool:
        """Return the AI object detection state (polled)."""
        if channel not in self._ai_detection_states or self._ai_detection_states[channel] is None:
            return False

        for key, value in self._ai_detection_states[channel].items():
            if key == object_type or (object_type == PERSON_DETECTION_TYPE and key == "people") or (object_type == PET_DETECTION_TYPE and key == "dog_cat"):
                return value

        return False

    def ai_detection_states(self, channel: int) -> dict[str, bool]:
        """Return all the AI object detection state."""
        return self._ai_detection_states[channel]

    def visitor_detected(self, channel: int) -> bool:
        """Return the visitor detection state (polled)."""
        return channel in self._visitor_states and self._visitor_states[channel]

    def ai_supported(self, channel: int, object_type: Optional[str] = None) -> bool:
        """Return if the AI object type detection is supported or not."""
        if channel not in self._ai_detection_support or not self._ai_detection_support[channel]:
            return False

        if object_type is not None:
            for key, value in self._ai_detection_support[channel].items():
                if key == object_type or (object_type == PERSON_DETECTION_TYPE and key == "people") or (object_type == PET_DETECTION_TYPE and key == "dog_cat"):
                    return value
            return False

        return True

    def ai_supported_types(self, channel: int) -> list[str]:
        """Return a list of supported AI types."""
        if channel not in self._ai_detection_support:
            return []

        ai_types = []
        for key, value in self._ai_detection_support[channel].items():
            if value and key != "other":
                ai_types.append(key)

        return ai_types

    def audio_alarm_enabled(self, channel: int) -> bool:
        if channel not in self._audio_alarm_settings:
            return False

        if self.api_version("GetAudioAlarm") >= 1:
            return self._audio_alarm_settings[channel]["Audio"]["enable"] == 1

        return self._audio_alarm_settings[channel]["Audio"]["schedule"]["enable"] == 1

    def ir_enabled(self, channel: int) -> bool:
        return channel in self._ir_settings and self._ir_settings[channel]["IrLights"]["state"] == "Auto"

    def status_led_enabled(self, channel: int) -> bool:
        if channel not in self._status_led_settings:
            return False

        return self._status_led_settings[channel]["PowerLed"].get("state", "Off") == "On"

    def doorbell_led(self, channel: int) -> str:
        if channel not in self._status_led_settings:
            return "Off"

        return self._status_led_settings[channel]["PowerLed"].get("eDoorbellLightState", "Off")

    def doorbell_led_list(self, channel: int) -> list[str]:
        mode_values = []
        if self.api_version("supportDoorbellLightKeepOff", channel) > 0:
            mode_values.append(StatusLedEnum.stayoff)
        mode_values.extend([StatusLedEnum.auto, StatusLedEnum.alwaysonatnight])
        if self.api_version("supportDoorbellLightKeepOn", channel) > 0:
            mode_values.append(StatusLedEnum.alwayson)

        return [val.name for val in mode_values]

    def ftp_enabled(self, channel: int | None = None) -> bool:
        if channel is None:
            if self.api_version("GetFtp") >= 1:
                return all(self._ftp_settings[ch]["Ftp"]["enable"] == 1 for ch in self._channels if ch in self._ftp_settings)

            return all(self._ftp_settings[ch]["Ftp"]["schedule"]["enable"] == 1 for ch in self._channels if ch in self._ftp_settings)

        if channel not in self._ftp_settings:
            return False

        if self.api_version("GetFtp") >= 1:
            return self._ftp_settings[channel]["Ftp"]["scheduleEnable"] == 1

        return self._ftp_settings[channel]["Ftp"]["schedule"]["enable"] == 1

    def email_enabled(self, channel: int | None = None) -> bool:
        if channel is None:
            if self.api_version("GetEmail") >= 1:
                return all(self._email_settings[ch]["Email"]["enable"] == 1 for ch in self._channels if ch in self._email_settings)

            return all(self._email_settings[ch]["Email"]["schedule"]["enable"] == 1 for ch in self._channels if ch in self._email_settings)

        if channel not in self._email_settings:
            return False

        if self.api_version("GetEmail") >= 1:
            return self._email_settings[channel]["Email"]["scheduleEnable"] == 1

        return self._email_settings[channel]["Email"]["schedule"]["enable"] == 1

    def push_enabled(self, channel: int | None = None) -> bool:
        if channel is None:
            if self.supported(None, "push_config"):
                return self._push_config["PushCfg"]["enable"] == 1

            if self.api_version("GetPush") >= 1:
                return all(self._push_settings[ch]["Push"]["enable"] == 1 for ch in self._channels if ch in self._push_settings)

            return all(self._push_settings[ch]["Push"]["schedule"]["enable"] == 1 for ch in self._channels if ch in self._push_settings)

        if channel not in self._push_settings:
            return False

        if self.api_version("GetPush") >= 1:
            return self._push_settings[channel]["Push"]["scheduleEnable"] == 1

        return self._push_settings[channel]["Push"]["schedule"]["enable"] == 1

    def recording_enabled(self, channel: int | None = None) -> bool:
        if channel is None:
            if self.api_version("GetRec") >= 1:
                return all(self._recording_settings[ch]["Rec"]["enable"] == 1 for ch in self._channels if ch in self._recording_settings)

            return all(self._recording_settings[ch]["Rec"]["schedule"]["enable"] == 1 for ch in self._channels if ch in self._recording_settings)

        if channel not in self._recording_settings:
            return False

        if self.api_version("GetRec") >= 1:
            return self._recording_settings[channel]["Rec"]["scheduleEnable"] == 1

        return self._recording_settings[channel]["Rec"]["schedule"]["enable"] == 1

    def manual_record_enabled(self, channel: int) -> bool:
        if channel not in self._manual_record_settings:
            return False

        return self._manual_record_settings[channel]["Rec"]["enable"] == 1

    def buzzer_enabled(self, channel: int | None = None) -> bool:
        if channel is None:
            return all(self._buzzer_settings[ch]["Buzzer"]["enable"] == 1 for ch in self._channels if ch in self._buzzer_settings)

        if channel not in self._buzzer_settings:
            return False

        return self._buzzer_settings[channel]["Buzzer"]["scheduleEnable"] == 1

    def whiteled_state(self, channel: int) -> bool:
        return channel in self._whiteled_settings and self._whiteled_settings[channel]["WhiteLed"]["state"] == 1

    def whiteled_mode(self, channel: int) -> Optional[int]:
        if channel not in self._whiteled_settings:
            return None

        return self._whiteled_settings[channel]["WhiteLed"].get("mode")

    def whiteled_mode_list(self, channel: int) -> list[str]:
        mode_values = [SpotlightModeEnum.off]
        if self.api_version("supportFLIntelligent", channel) > 0:
            mode_values.extend([SpotlightModeEnum.auto])
        if self.api_version("supportFLSchedule", channel) > 0:
            mode_values.extend([SpotlightModeEnum.schedule])
        if self.api_version("supportFLKeepOn", channel) > 0:
            mode_values.extend([SpotlightModeEnum.onatnight])
        if self.api_version("supportLightAutoBrightness", channel) > 0:
            mode_values.extend([SpotlightModeEnum.adaptive, SpotlightModeEnum.autoadaptive])
        return [val.name for val in mode_values]

    def whiteled_brightness(self, channel: int) -> Optional[int]:
        if channel not in self._whiteled_settings:
            return None

        return self._whiteled_settings[channel]["WhiteLed"].get("bright")

    def whiteled_schedule(self, channel: int) -> Optional[dict]:
        """Return the spotlight state."""
        if channel in self._whiteled_settings:
            return self._whiteled_settings[channel]["WhiteLed"]["LightingSchedule"]

        return None

    def whiteled_settings(self, channel: int) -> Optional[dict]:
        """Return the spotlight state."""
        if channel in self._whiteled_settings:
            return self._whiteled_settings[channel]

        return None

    def battery_percentage(self, channel: int) -> Optional[int]:
        if channel not in self._battery:
            return None

        return self._battery[channel]["batteryPercent"]

    def battery_temperature(self, channel: int) -> Optional[int]:
        if channel not in self._battery:
            return None

        return self._battery[channel]["temperature"]

    def battery_status(self, channel: int) -> int:
        if channel not in self._battery:
            return BatteryEnum.discharging.value

        return self._battery[channel]["chargeStatus"]

    def sleeping(self, channel: int) -> bool:
        if channel not in self._sleep:
            return False

        return self._sleep[channel]

    def daynight_state(self, channel: int) -> Optional[str]:
        if channel not in self._isp_settings:
            return None

        return self._isp_settings[channel]["Isp"]["dayNight"]

    def HDR_on(self, channel: int) -> bool | None:
        if channel not in self._isp_settings:
            return None

        hdr = self._isp_settings[channel]["Isp"].get("hdr")
        if hdr is None:
            return None

        return hdr > 0

    def HDR_state(self, channel: int) -> int:
        if channel not in self._isp_settings:
            return -1

        return self._isp_settings[channel]["Isp"].get("hdr", -1)

    def daynight_threshold(self, channel: int) -> int | None:
        if channel not in self._isp_settings:
            return None

        return self._isp_settings[channel]["Isp"].get("dayNightThreshold")

    def backlight_state(self, channel: int) -> Optional[str]:
        if channel not in self._isp_settings:
            return None

        return self._isp_settings[channel]["Isp"]["backLight"]

    def image_brightness(self, channel: int) -> int | None:
        if channel not in self._image_settings:
            return None

        return self._image_settings[channel]["Image"].get("bright")

    def image_contrast(self, channel: int) -> int | None:
        if channel not in self._image_settings:
            return None

        return self._image_settings[channel]["Image"].get("contrast")

    def image_saturation(self, channel: int) -> int | None:
        if channel not in self._image_settings:
            return None

        return self._image_settings[channel]["Image"].get("saturation")

    def image_sharpness(self, channel: int) -> int | None:
        if channel not in self._image_settings:
            return None

        return self._image_settings[channel]["Image"].get("sharpen")

    def image_hue(self, channel: int) -> int | None:
        if channel not in self._image_settings:
            return None

        return self._image_settings[channel]["Image"].get("hue")

    def audio_record(self, channel: int) -> bool:
        if channel not in self._enc_settings:
            return False

        return self._enc_settings[channel]["Enc"]["audio"] == 1

    def volume(self, channel: int) -> int:
        if channel not in self._audio_settings:
            return 100

        return self._audio_settings[channel]["AudioCfg"]["volume"]

    def doorbell_button_sound(self, channel: int) -> bool:
        if channel not in self._audio_settings:
            return False

        return self._audio_settings[channel]["AudioCfg"].get("visitorLoudspeaker") == 1

    def hub_alarm_tone_id(self, channel: int) -> int:
        """Ringtone id played by the hub for a alarm event"""
        if channel not in self._hub_audio_settings:
            return 0
        return self._hub_audio_settings[channel]["AudioCfg"]["alarmRingToneId"]

    def hub_visitor_tone_id(self, channel: int) -> int:
        """Ringtone id played by the hub for a visitor event"""
        if channel not in self._hub_audio_settings:
            return 0
        return self._hub_audio_settings[channel]["AudioCfg"]["ringToneId"]

    def quick_reply_dict(self, channel: int) -> dict[int, str]:
        if channel not in self._audio_file_list:
            return {-1: "off"}

        audio_dict = {-1: "off"}
        for audio_file in self._audio_file_list[channel]["AudioFileList"]:
            audio_dict[audio_file["id"]] = audio_file["fileName"]
        return audio_dict

    def quick_reply_enabled(self, channel: int) -> bool:
        if channel not in self._auto_reply_settings:
            return False

        return self._auto_reply_settings[channel]["AutoReply"]["enable"] == 1

    def quick_reply_file(self, channel: int) -> int:
        """Return the quick replay audio file id, -1 means quick replay is off."""
        if channel not in self._auto_reply_settings:
            return -1

        return self._auto_reply_settings[channel]["AutoReply"]["fileId"]

    def quick_reply_time(self, channel: int) -> int:
        if channel not in self._auto_reply_settings:
            return 0

        return self._auto_reply_settings[channel]["AutoReply"]["timeout"]

    def audio_alarm_settings(self, channel: int) -> dict:
        if channel in self._audio_alarm_settings:
            return self._audio_alarm_settings[channel]

        return {}

    def pir_enabled(self, channel: int) -> bool | None:
        if channel not in self._pir:
            return None

        return self._pir[channel]["enable"] > 0

    def pir_reduce_alarm(self, channel: int) -> bool | None:
        if channel not in self._pir:
            return None

        return self._pir[channel]["reduceAlarm"] > 0

    def pir_sensitivity(self, channel: int) -> int:
        if channel not in self._pir:
            return 0

        return 101 - self._pir[channel]["sensitive"]

    def md_sensitivity(self, channel: int) -> int:
        if channel not in self._md_alarm_settings:
            return 0

        if self.api_version("GetMdAlarm") >= 1:
            if self._md_alarm_settings[channel]["MdAlarm"].get("useNewSens", 0) == 1:
                return 51 - self._md_alarm_settings[channel]["MdAlarm"]["newSens"]["sensDef"]

            sensitivities = [sens["sensitivity"] for sens in self._md_alarm_settings[channel]["MdAlarm"]["sens"]]
            return 51 - mean(sensitivities)

        sensitivities = [sens["sensitivity"] for sens in self._md_alarm_settings[channel]["Alarm"]["sens"]]
        return 51 - mean(sensitivities)

    def ai_sensitivity(self, channel: int, ai_type: str) -> int:
        if channel not in self._ai_alarm_settings or ai_type not in self._ai_alarm_settings[channel]:
            return 0

        return self._ai_alarm_settings[channel][ai_type]["sensitivity"]

    def ai_delay(self, channel: int, ai_type: str) -> int:
        """AI detection delay time in seconds"""
        if channel not in self._ai_alarm_settings or ai_type not in self._ai_alarm_settings[channel]:
            return 0

        return self._ai_alarm_settings[channel][ai_type]["stay_time"]

    def zoom_range(self, channel: int) -> dict:
        return self._zoom_focus_range[channel]

    def enable_https(self, enable: bool):
        self._use_https = enable
        self.refresh_base_url()

    def refresh_base_url(self):
        if self._use_https:
            self._url = f"https://{self._host}:{self._port}/cgi-bin/api.cgi"
        else:
            self._url = f"http://{self._host}:{self._port}/cgi-bin/api.cgi"

    async def login(self) -> None:
        if self._port is None or self._use_https is None:
            await self._login_try_ports()
            return  # succes

        if self._token is not None and self._lease_time is not None and self._lease_time > (datetime.now() + timedelta(seconds=300)):
            return  # succes

        await self._login_mutex.acquire()
        try:
            if self._token is not None and self._lease_time is not None and self._lease_time > (datetime.now() + timedelta(seconds=300)):
                _LOGGER.debug(
                    "Host %s:%s, after login mutex aquired, login already completed by another coroutine",
                    self._host,
                    self._port,
                )
                return  # succes, in case multiple async coroutine are waiting on login_mutex.acquire

            await self.logout(login_mutex_owned=True)  # Ensure there would be no "max session" error

            _LOGGER.debug(
                "Host %s:%s, trying to login with user %s...",
                self._host,
                self._port,
                self._username,
            )

            body: typings.reolink_json = [
                {
                    "cmd": "Login",
                    "action": 0,
                    "param": {
                        "User": {
                            "userName": self._username,
                            "password": self._password,
                        }
                    },
                }
            ]
            param = {"cmd": "Login"}

            try:
                json_data = await self.send(body, param, expected_response_type="json")
            except ApiError as err:
                raise LoginError(f"API error during login of host {self._host}:{self._port}: {str(err)}") from err
            except ReolinkConnectionError as err:
                raise LoginError(f"Client connector error during login of host {self._host}:{self._port}: {str(err)}") from err
            except InvalidContentTypeError as err:
                raise LoginError(f"Invalid content error during login of host {self._host}:{self._port}: {str(err)}") from err
            except NoDataError as err:
                raise LoginError(f"Error receiving Reolink login response of host {self._host}:{self._port}") from err

            _LOGGER.debug("Got login response from %s:%s: %s", self._host, self._port, json_data)

            try:
                if json_data[0]["code"] != 0:
                    raise LoginError(f"API returned error code {json_data[0]['code']} during login of host {self._host}:{self._port}")

                self._lease_time = datetime.now() + timedelta(seconds=float(json_data[0]["value"]["Token"]["leaseTime"]))
                self._token = str(json_data[0]["value"]["Token"]["name"])
            except Exception as err:
                self.clear_token()
                raise LoginError(f"Login error, unknown response format from host {self._host}:{self._port}: {json_data}") from err

            _LOGGER.debug(
                "Logged in at host %s:%s. Leasetime %s, token %s",
                self._host,
                self._port,
                self._lease_time.strftime("%d-%m-%Y %H:%M"),
                self._token,
            )
            # Looks like some devices fail with not-logged-in if subsequent command sent with no delay, not sure 100% though...
            # I've seen RLC-520A failed with 0.5s, but did not try to set more. Need to gather some more logging data from users...
            # asyncio.sleep(0.5)
            return  # succes
        finally:
            self._login_mutex.release()

    async def _login_try_ports(self) -> None:
        first_exc = None
        self._port = 443
        self.enable_https(True)
        try:
            await self.login()
            return
        except LoginError as exc:
            first_exc = exc

        self._port = 80
        self.enable_https(False)
        try:
            await self.login()
        except LoginError as exc:
            # Raise original exception instead of the retry fallback exception
            raise first_exc from exc

    async def logout(self, login_mutex_owned=False):
        body = [{"cmd": "Logout", "action": 0, "param": {}}]

        if not login_mutex_owned:
            await self._login_mutex.acquire()

        try:
            if self._token:
                param = {"cmd": "Logout"}
                try:
                    # logout sometimes responds with a string of seemingly random caracters, which are always the same for a given camera.
                    await self.send(body, param, expected_response_type="text/html")
                except ReolinkError as err:
                    _LOGGER.warning("Error while logging out: %s", str(err))
            # Reolink has a bug in some cameras' firmware: the Logout command issued without a token breaks the subsequent commands:
            # even if Login command issued AFTER that successfully returns a token, any command with that token would return "Please login first" error.
            # Thus it is not available for now to exit the previous "stuck" sessions after sudden crash or power failure:
            # Reolink has restricted amount of sessions on a device, so in such case the component would not be able to login
            # into a device before some previos session expires an hour later...
            # If Reolink fixes this and makes Logout work with login/pass pair instead of a token - this can be uncommented...
            # else:
            #     body  = [{"cmd": "Logout", "action": 0, "param": {"User": {"userName": self._username, "password": self._password}}}]
            #     param = {"cmd": "Logout"}
            #     await self.send(body, param, expected_response_type = "text/html")

            self.clear_token()
            if not login_mutex_owned and self._aiohttp_session_internall:
                await self._aiohttp_session.close()
        finally:
            if not login_mutex_owned:
                self._login_mutex.release()

    async def expire_session(self, unsubscribe: bool = True):
        if self._lease_time is not None:
            self._lease_time = datetime.now() - timedelta(seconds=5)
        if unsubscribe:
            await self.unsubscribe()
        if self._aiohttp_session_internall:
            await self._aiohttp_session.close()

    def clear_token(self):
        self._token = None
        self._lease_time = None

    @property
    def capabilities(self) -> dict[int | str, set[str]]:
        return self._capabilities

    @property
    def checked_api_versions(self) -> dict[str, int]:
        return self._api_version

    @property
    def abilities(self) -> dict[str, Any]:
        return self._abilities

    def construct_capabilities(self, warnings=True) -> None:
        """Construct the capabilities list of the NVR/camera."""
        # Host capabilities
        self._capabilities["Host"] = set()

        if self.api_version("onvif") > 0 and self._onvif_port is not None:
            self._capabilities["Host"].add("ONVIF")
        if self.api_version("rtsp") > 0 and self._rtsp_port is not None:
            self._capabilities["Host"].add("RTSP")
        if self.api_version("rtmp") > 0 and self._rtmp_port is not None:
            self._capabilities["Host"].add("RTMP")

        if self._nvr_uid is not None:
            self._capabilities["Host"].add("UID")

        if self.sw_version_object.date > datetime(year=2021, month=6, day=1):
            # Check if this camera publishes its inital state upon ONVIF subscription
            self._capabilities["Host"].add("initial_ONVIF_state")

        if self._ftp_settings and not self._is_hub:
            self._capabilities["Host"].add("ftp")

        if self._push_settings and not self._is_hub:
            self._capabilities["Host"].add("push")

        if self._push_config.get("PushCfg", {}).get("enable") is not None:
            self._capabilities["Host"].add("push_config")

        if self._recording_settings and not self._is_hub:
            self._capabilities["Host"].add("recording")

        if self._email_settings and not self._is_hub:
            self._capabilities["Host"].add("email")

        if self.api_version("supportBuzzer") > 0 and not self._is_hub:
            self._capabilities["Host"].add("buzzer")

        self._capabilities["Host"].add("firmware")
        if self.api_version("upgrade") >= 2:
            self._capabilities["Host"].add("update")

        if self.api_version("wifi") > 0:
            self._capabilities["Host"].add("wifi")

        if self.api_version("performance") > 0 and self.cpu_usage is not None:
            self._capabilities["Host"].add("performance")

        if "enable" in self._state_light:
            self._capabilities["Host"].add("state_light")

        if self.api_version("GetDeviceAudioCfg") > 0:
            self._capabilities["Host"].add("hub_audio")

        if self.hdd_info:
            self._capabilities["Host"].add("hdd")

        if self.api_version("reboot") > 0:
            self._capabilities["Host"].add("reboot")

        # Stream capabilities
        for channel in self._stream_channels:
            self._capabilities[channel] = set()

            if self.api_version("recReplay", channel) > 0:
                self._capabilities[channel].add("replay")

        # Channel capabilities
        for channel in self._channels:
            self._capabilities.setdefault(channel, set())

            if self.camera_uid(channel) != "Unknown":
                self._capabilities[channel].add("UID")

            if self.is_nvr and self.api_version("supportAutoTrackStream", channel) > 0:
                self._capabilities[channel].add("autotrack_stream")

            if channel in self._motion_detection_states:
                self._capabilities[channel].add("motion_detection")

            if self.api_version("supportAiAnimal", channel) and self.ai_supported(channel, PET_DETECTION_TYPE):
                self._capabilities[channel].add("ai_animal")

            if channel > 0 and self.model in DUAL_LENS_DUAL_MOTION_MODELS:
                continue

            if self.is_nvr and self.camera_hardware_version(channel) != "Unknown" and self.camera_model(channel) != "Unknown":
                self._capabilities[channel].add("firmware")
                if self.api_version("upgrade") >= 2:
                    self._capabilities[channel].add("update")

            if self.api_version("supportWebhook", channel) > 0:
                self._capabilities[channel].add("webhook")

            if channel in self._ftp_settings and (self.api_version("GetFtp") < 1 or "scheduleEnable" in self._ftp_settings[channel]["Ftp"]):
                self._capabilities[channel].add("ftp")

            if channel in self._push_settings and (self.api_version("GetPush") < 1 or "scheduleEnable" in self._push_settings[channel]["Push"]):
                self._capabilities[channel].add("push")

            if channel in self._recording_settings and (self.api_version("GetRec") < 1 or "scheduleEnable" in self._recording_settings[channel]["Rec"]):
                self._capabilities[channel].add("recording")

            if channel in self._manual_record_settings and "enable" in self._recording_settings[channel]["Rec"]:
                self._capabilities[channel].add("manual_record")

            if channel in self._email_settings and (self.api_version("GetEmail") < 1 or "scheduleEnable" in self._email_settings[channel]["Email"]):
                self._capabilities[channel].add("email")

            if channel in self._buzzer_settings and self.api_version("supportBuzzer") > 0 and "scheduleEnable" in self._buzzer_settings[channel]["Buzzer"]:
                self._capabilities[channel].add("buzzer")

            if self.api_version("ledControl", channel) > 0 and channel in self._ir_settings:
                self._capabilities[channel].add("ir_lights")

            if self.api_version("powerLed", channel) > 0 or self.api_version("indicatorLight", channel) > 0:
                # powerLed == statusLed = doorbell_led
                self._capabilities[channel].add("status_led")  # internal use only
                self._capabilities[channel].add("power_led")
            if self.api_version("supportDoorbellLight", channel) > 0 or self.is_doorbell(channel):
                # powerLed == statusLed = doorbell_led
                self._capabilities[channel].add("status_led")  # internal use only
                self._capabilities[channel].add("doorbell_led")

            if self.api_version("GetWhiteLed") > 0 and (
                self.api_version("floodLight", channel) > 0 or self.api_version("supportFLswitch", channel) > 0 or self.api_version("supportFLBrightness", channel) > 0
            ):
                # floodlight == spotlight == WhiteLed
                self._capabilities[channel].add("floodLight")

            if self.api_version("GetAudioCfg") > 0:
                self._capabilities[channel].add("volume")
                if self.api_version("supportVisitorLoudspeaker", channel) > 0:
                    self._capabilities[channel].add("doorbell_button_sound")

            if self.api_version("GetDeviceAudioCfg") > 0:
                self._capabilities[channel].add("hub_audio")

            if (self.api_version("supportAudioFileList", channel) > 0) or (not self.is_nvr and self.api_version("supportAudioFileList") > 0):
                if self.api_version("supportAutoReply", channel) > 0 or (not self.is_nvr and self.api_version("supportAutoReply") > 0):
                    self._capabilities[channel].add("quick_reply")
                if self.api_version("supportAudioPlay", channel) > 0 or self.api_version("supportQuickReplyPlay", channel) > 0:
                    self._capabilities[channel].add("play_quick_reply")

            if self.api_version("supportDingDongCtrl", channel) > 0 and self._GetDingDong_present.get(channel):
                self._capabilities[channel].add("chime")

            if (self.api_version("alarmAudio", channel) > 0 or self.api_version("supportAudioAlarm", channel) > 0) and channel in self._audio_alarm_settings:
                self._capabilities[channel].add("siren")
                self._capabilities[channel].add("siren_play")  # if self.api_version("supportAoAdjust", channel) > 0

            if self.audio_record(channel) is not None:
                self._capabilities[channel].add("audio")

            ptz_ver = self.api_version("ptzType", channel)
            if ptz_ver != 0:
                self._capabilities[channel].add("ptz")
                if ptz_ver in [1, 2, 5]:
                    self._capabilities[channel].add("zoom_basic")
                    min_zoom = self._zoom_focus_range.get(channel, {}).get("zoom", {}).get("pos", {}).get("min")
                    max_zoom = self._zoom_focus_range.get(channel, {}).get("zoom", {}).get("pos", {}).get("max")
                    if min_zoom is None or max_zoom is None:
                        if warnings:
                            _LOGGER.warning("Camera %s reported to support zoom, but zoom range not available", self.camera_name(channel))
                    else:
                        self._capabilities[channel].add("zoom")
                        self._capabilities[channel].add("focus")
                        if self.api_version("disableAutoFocus", channel) > 0:
                            self._capabilities[channel].add("auto_focus")
                if ptz_ver in [2, 3, 5]:
                    self._capabilities[channel].add("tilt")
                if ptz_ver in [2, 3, 5, 7]:
                    self._capabilities[channel].add("pan_tilt")
                    self._capabilities[channel].add("pan")
                    if self.api_version("supportPtzCalibration", channel) > 0 or self.api_version("supportPtzCheck", channel) > 0:
                        self._capabilities[channel].add("ptz_callibrate")
                    if self.api_version("GetPtzGuard", channel) > 0:
                        self._capabilities[channel].add("ptz_guard")
                    if self.api_version("GetPtzCurPos", channel) > 0:
                        self._capabilities[channel].add("ptz_position")
                if ptz_ver in [2, 3]:
                    self._capabilities[channel].add("ptz_speed")
                if channel in self._ptz_presets and len(self._ptz_presets[channel]) != 0:
                    self._capabilities[channel].add("ptz_presets")
                if channel in self._ptz_patrols and len(self._ptz_patrols[channel]) != 0:
                    self._capabilities[channel].add("ptz_patrol")

            if self.api_version("supportDigitalZoom", channel) > 0 and "zoom" not in self._capabilities[channel]:
                min_zoom = self._zoom_focus_range.get(channel, {}).get("zoom", {}).get("pos", {}).get("min")
                max_zoom = self._zoom_focus_range.get(channel, {}).get("zoom", {}).get("pos", {}).get("max")
                if min_zoom is not None and max_zoom is not None:
                    self._capabilities[channel].add("zoom")
                else:
                    if warnings:
                        _LOGGER.debug("Camera %s reported to support zoom, but zoom range not available", self.camera_name(channel))

            if self.api_version("aiTrack", channel) > 0:
                self._capabilities[channel].add("auto_track")
                track_method = self._auto_track_range.get(channel, {}).get("aiTrack", False)
                if isinstance(track_method, list):
                    if len(track_method) > 1 and sorted(track_method) != [0, 1]:
                        self._capabilities[channel].add("auto_track_method")
                if self.auto_track_disappear_time(channel) > 0:
                    self._capabilities[channel].add("auto_track_disappear_time")
                if self.auto_track_stop_time(channel) > 0:
                    self._capabilities[channel].add("auto_track_stop_time")

            if self.api_version("supportAITrackLimit", channel) > 0:
                self._capabilities[channel].add("auto_track_limit")

            if self.api_version("battery", channel) > 0:
                self._capabilities[channel].add("battery")
                if channel in self._sleep:
                    self._capabilities[channel].add("sleep")
                    if "sleep" not in self._capabilities["Host"]:
                        self._capabilities["Host"].add("sleep")
            if self.api_version("mdWithPir", channel) > 0:
                self._capabilities[channel].add("PIR")

            if channel in self._md_alarm_settings and not self.supported(channel, "PIR"):
                self._capabilities[channel].add("md_sensitivity")

            if self.api_version("supportAiSensitivity", channel) > 0:
                self._capabilities[channel].add("ai_sensitivity")

            if self.api_version("supportAiStayTime", channel) > 0:
                self._capabilities[channel].add("ai_delay")

            if self.api_version("ispHue", channel) > 0:
                self._capabilities[channel].add("isp_hue")
            if self.api_version("ispSatruation", channel) > 0:
                self._capabilities[channel].add("isp_satruation")
            if self.api_version("ispSharpen", channel) > 0:
                self._capabilities[channel].add("isp_sharpen")
            if self.api_version("ispContrast", channel) > 0:
                self._capabilities[channel].add("isp_contrast")
            if self.api_version("ispBright", channel) > 0:
                self._capabilities[channel].add("isp_bright")
            if self.api_version("supportIspHdr", channel, no_key_return=1) > 0 and self.HDR_state(channel) >= 0:
                self._capabilities[channel].add("HDR")

            if self.api_version("ispDayNight", channel, no_key_return=1) > 0 and self.daynight_state(channel) is not None:
                self._capabilities[channel].add("dayNight")
                if self.daynight_threshold(channel) is not None:
                    self._capabilities[channel].add("dayNightThreshold")

            if self.backlight_state(channel) is not None:
                self._capabilities[channel].add("backLight")

    def supported(self, channel: int | None, capability: str) -> bool:
        """Return if a capability is supported by a camera channel."""
        if channel is None:
            return capability in self._capabilities["Host"]

        if channel not in self._capabilities:
            return False

        return capability in self._capabilities[channel]

    def api_version(self, capability: str, channel: int | None = None, no_key_return: int = 0) -> int:
        """Return the api version of a capability, 0=not supported, >0 is supported"""
        if capability in self._api_version:
            return self._api_version[capability]

        if channel is None:
            return self._abilities.get(capability, {}).get("ver", 0)

        if channel >= len(self._abilities.get("abilityChn", [])):
            if channel not in self._channels and channel in self._stream_channels and len(self._abilities.get("abilityChn", [])) >= 1:
                channel = 0  # Dual lens camera
            else:
                return 0

        return self._abilities["abilityChn"][channel].get(capability, {}).get("ver", no_key_return)

    async def get_state(self, cmd: str) -> None:
        body = []
        channels = []
        chime_ids = []
        for channel in self._stream_channels:
            ch_body = []
            if cmd == "GetEnc":
                ch_body = [{"cmd": "GetEnc", "action": 0, "param": {"channel": channel}}]
            elif cmd == "GetRtspUrl":
                ch_body = [{"cmd": "GetRtspUrl", "action": 0, "param": {"channel": channel}}]
            body.extend(ch_body)
            channels.extend([channel] * len(ch_body))
            chime_ids.extend([-1] * len(ch_body))

        for channel in self._channels:
            ch_body = []
            if cmd == "GetIsp":
                ch_body = [{"cmd": "GetIsp", "action": 0, "param": {"channel": channel}}]

            if channel > 0 and self.model in DUAL_LENS_DUAL_MOTION_MODELS:
                body.extend(ch_body)
                channels.extend([channel] * len(ch_body))
                chime_ids.extend([-1] * len(ch_body))
                continue

            if cmd == "GetIrLights" and self.supported(channel, "ir_lights"):
                ch_body = [{"cmd": "GetIrLights", "action": 0, "param": {"channel": channel}}]
            elif cmd == "GetPowerLed" and self.supported(channel, "status_led"):
                ch_body = [{"cmd": "GetPowerLed", "action": 0, "param": {"channel": channel}}]
            elif cmd == "GetWhiteLed" and self.supported(channel, "floodLight"):
                ch_body = [{"cmd": "GetWhiteLed", "action": 0, "param": {"channel": channel}}]
            elif cmd == "GetChnTypeInfo":
                ch_body = [{"cmd": "GetChnTypeInfo", "action": 0, "param": {"channel": channel}}]
            elif cmd == "GetBatteryInfo" and self.supported(channel, "battery"):
                ch_body = [{"cmd": "GetBatteryInfo", "action": 0, "param": {"channel": channel}}]
            elif cmd == "GetPirInfo" and self.supported(channel, "PIR"):
                ch_body = [{"cmd": "GetPirInfo", "action": 0, "param": {"channel": channel}}]
            elif cmd == "GetWebHook" and self.supported(channel, "webhook"):
                ch_body = [{"cmd": "GetWebHook", "action": 0, "param": {"channel": channel}}]
            elif cmd == "GetPtzPreset" and self.supported(channel, "ptz_presets"):
                ch_body = [{"cmd": "GetPtzPreset", "action": 0, "param": {"channel": channel}}]
            elif cmd == "GetPtzPatrol" and self.supported(channel, "ptz_patrol"):
                ch_body = [{"cmd": "GetPtzPatrol", "action": 0, "param": {"channel": channel}}]
            elif cmd == "GetAutoFocus" and self.supported(channel, "auto_focus"):
                ch_body = [{"cmd": "GetAutoFocus", "action": 0, "param": {"channel": channel}}]
            elif cmd == "GetZoomFocus" and self.supported(channel, "zoom"):
                ch_body = [{"cmd": "GetZoomFocus", "action": 0, "param": {"channel": channel}}]
            elif cmd == "GetPtzGuard" and self.supported(channel, "ptz_guard"):
                ch_body = [{"cmd": "GetPtzGuard", "action": 0, "param": {"channel": channel}}]
            elif cmd == "GetPtzCurPos" and self.supported(channel, "ptz_position"):
                ch_body = [{"cmd": "GetPtzCurPos", "action": 0, "param": {"PtzCurPos": {"channel": channel}}}]
            elif cmd == "GetAiCfg" and self.supported(channel, "auto_track"):
                ch_body = [{"cmd": "GetAiCfg", "action": 0, "param": {"channel": channel}}]
            elif cmd == "GetPtzTraceSection" and self.supported(channel, "auto_track_limit"):
                ch_body = [{"cmd": "GetPtzTraceSection", "action": 0, "param": {"PtzTraceSection": {"channel": channel}}}]
            elif cmd == "GetAudioCfg" and self.supported(channel, "volume"):
                ch_body = [{"cmd": "GetAudioCfg", "action": 0, "param": {"channel": channel}}]
            elif cmd == "GetDeviceAudioCfg" and self.supported(channel, "hub_audio"):
                ch_body = [{"cmd": "GetDeviceAudioCfg", "action": 0, "param": {"channel": channel}}]
            elif cmd == "GetAudioFileList" and self.supported(channel, "quick_reply"):
                ch_body = [{"cmd": "GetAudioFileList", "action": 0, "param": {"channel": channel}}]
            elif cmd == "GetDingDongList" and self.supported(channel, "chime"):
                ch_body = [{"cmd": "GetDingDongList", "action": 0, "param": {"channel": channel}}]
            elif cmd == "GetDingDongCfg" and self.supported(channel, "chime"):
                ch_body = [{"cmd": "GetDingDongCfg", "action": 0, "param": {"channel": channel}}]
            elif cmd == "GetAutoReply" and self.supported(channel, "quick_reply"):
                ch_body = [{"cmd": "GetAutoReply", "action": 0, "param": {"channel": channel}}]
            elif cmd == "GetManualRec" and self.supported(channel, "manual_record"):
                ch_body.append({"cmd": "GetManualRec", "action": 0, "param": {"channel": channel}})
            elif cmd == "GetOsd":
                ch_body = [{"cmd": "GetOsd", "action": 0, "param": {"channel": channel}}]
            elif cmd == "GetImage" and (
                self.supported(channel, "isp_hue")
                or self.supported(channel, "isp_satruation")
                or self.supported(channel, "isp_sharpen")
                or self.supported(channel, "isp_contrast")
                or self.supported(channel, "isp_bright")
            ):
                ch_body = [{"cmd": "GetImage", "action": 0, "param": {"channel": channel}}]
            elif cmd == "GetBuzzerAlarmV20" and (self.supported(channel, "buzzer") or (self.supported(None, "buzzer") and channel == 0)):
                ch_body = [{"cmd": "GetBuzzerAlarmV20", "action": 0, "param": {"channel": channel}}]
            elif cmd in ["GetAlarm", "GetMdAlarm"] and self.supported(channel, "md_sensitivity"):
                if self.api_version("GetMdAlarm") >= 1:
                    ch_body = [{"cmd": "GetMdAlarm", "action": 0, "param": {"channel": channel}}]
                else:
                    ch_body = [{"cmd": "GetAlarm", "action": 0, "param": {"Alarm": {"channel": channel, "type": "md"}}}]
            elif cmd == "GetAiAlarm" and self.supported(channel, "ai_sensitivity"):
                ch_body = []
                for ai_type in self.ai_supported_types(channel):
                    ch_body.append({"cmd": "GetAiAlarm", "action": 0, "param": {"channel": channel, "ai_type": ai_type}})
            elif cmd in ["GetEmail", "GetEmailV20"] and (self.supported(channel, "email") or (self.supported(None, "email") and channel == 0)):
                if self.api_version("GetEmail") >= 1:
                    ch_body = [{"cmd": "GetEmailV20", "action": 0, "param": {"channel": channel}}]
                else:
                    ch_body = [{"cmd": "GetEmail", "action": 0, "param": {"channel": channel}}]
            elif cmd in ["GetPush", "GetPushV20"] and (self.supported(channel, "push") or (self.supported(None, "push") and channel == 0)):
                if self.api_version("GetPush") >= 1:
                    ch_body = [{"cmd": "GetPushV20", "action": 0, "param": {"channel": channel}}]
                else:
                    ch_body = [{"cmd": "GetPush", "action": 0, "param": {"channel": channel}}]
            elif cmd in ["GetFtp", "GetFtpV20"] and (self.supported(channel, "ftp") or (self.supported(None, "ftp") and channel == 0)):
                if self.api_version("GetFtp") >= 1:
                    ch_body = [{"cmd": "GetFtpV20", "action": 0, "param": {"channel": channel}}]
                else:
                    ch_body = [{"cmd": "GetFtp", "action": 0, "param": {"channel": channel}}]
            elif cmd in ["GetRec", "GetRecV20"] and (self.supported(channel, "recording") or (self.supported(None, "recording") and channel == 0)):
                if self.api_version("GetRec") >= 1:
                    ch_body = [{"cmd": "GetRecV20", "action": 0, "param": {"channel": channel}}]
                else:
                    ch_body = [{"cmd": "GetRec", "action": 0, "param": {"channel": channel}}]
            elif cmd in ["GetAudioAlarm", "GetAudioAlarmV20"] and self.supported(channel, "siren"):
                if self.api_version("GetAudioAlarm") >= 1:
                    ch_body = [{"cmd": "GetAudioAlarmV20", "action": 0, "param": {"channel": channel}}]
                else:
                    ch_body = [{"cmd": "GetAudioAlarm", "action": 0, "param": {"channel": channel}}]
            body.extend(ch_body)
            channels.extend([channel] * len(ch_body))
            chime_ids.extend([-1] * len(ch_body))

        # chime states
        if not channels and cmd == "DingDongOpt":
            for chime_id, chime in self._chime_list.items():
                if not chime.online:
                    continue
                chime_ch = chime.channel
                body.append({"cmd": "DingDongOpt", "action": 0, "param": {"DingDong": {"channel": chime_ch, "option": 2, "id": chime_id}}})
                channels.append(chime_ch)
                chime_ids.append(chime_id)

        if not channels:
            if cmd == "GetChannelstatus":
                body = [{"cmd": "GetChannelstatus"}]
            elif cmd == "GetDevInfo":
                body = [{"cmd": "GetDevInfo", "action": 0, "param": {}}]
            elif cmd == "GetLocalLink":
                body = [{"cmd": "GetLocalLink", "action": 0, "param": {}}]
            elif cmd == "GetWifiSignal":
                body = [{"cmd": "GetWifiSignal", "action": 0, "param": {}}]
            elif cmd == "GetPerformance" and self.supported(None, "performance"):
                body = [{"cmd": "GetPerformance", "action": 0, "param": {}}]
            elif cmd == "GetStateLight" and self.supported(None, "state_light"):
                body = [{"cmd": "GetStateLight", "action": 0, "param": {}}]
            elif cmd == "GetNetPort":
                body = [{"cmd": "GetNetPort", "action": 0, "param": {}}]
            elif cmd == "GetHddInfo":
                body = [{"cmd": "GetHddInfo", "action": 0, "param": {}}]
            elif cmd == "GetUser":
                body = [{"cmd": "GetUser", "action": 0, "param": {}}]
            elif cmd == "GetNtp":
                body = [{"cmd": "GetNtp", "action": 0, "param": {}}]
            elif cmd == "GetTime":
                body = [{"cmd": "GetTime", "action": 0, "param": {}}]
            elif cmd == "GetPushCfg":
                body = [{"cmd": "GetPushCfg", "action": 0, "param": {}}]
            elif cmd == "GetAbility":
                body = [{"cmd": "GetAbility", "action": 0, "param": {"User": {"userName": self._username}}}]

        if body:
            try:
                json_data = await self.send(body, expected_response_type="json")
            except InvalidContentTypeError as err:
                raise InvalidContentTypeError(f"get_state cmd '{body[0]['cmd']}': {str(err)}") from err
            except NoDataError as err:
                raise NoDataError(f"Host: {self._host}:{self._port}: error obtaining get_state response for cmd '{body[0]['cmd']}'") from err

            if channels:
                self.map_channels_json_response(json_data, channels, chime_ids)
            else:
                self.map_host_json_response(json_data)

        return

    async def get_states(self, cmd_list: typings.cmd_list_type = None, wake: bool = True) -> None:
        body = []
        channels = []
        chime_ids = []
        if cmd_list is None:
            # cmd_list example: {"GetZoomFocus": {None: 6, 1: 3, 3: 3}, "GetHddInfo": {None: 1}}
            #                       command       host  #  ch #  ch #
            cmd_list = {}

        any_battery = any(self.supported(ch, "battery") for ch in self._channels)
        if any_battery and wake:
            _LOGGER.debug("Host %s:%s: Waking the battery cameras for the get_states update", self._host, self._port)

        def inc_host_cmd(cmd):
            return (cmd in cmd_list or not cmd_list) and (wake or not any_battery or cmd not in WAKING_COMMANDS)

        def inc_cmd(cmd, channel):
            return (channel in cmd_list.get(cmd, []) or not cmd_list or len(cmd_list.get(cmd, [])) == 1) and (
                wake or cmd not in WAKING_COMMANDS or not self.supported(channel, "battery")
            )

        def inc_wake(cmd, channel):
            return wake or cmd not in WAKING_COMMANDS or not self.supported(channel, "battery")

        def inc_host_wake(cmd):
            return wake or not any_battery or cmd not in WAKING_COMMANDS

        for channel in self._stream_channels:
            ch_body = []
            if inc_cmd("GetEnc", channel):
                ch_body.append({"cmd": "GetEnc", "action": 0, "param": {"channel": channel}})
            body.extend(ch_body)
            channels.extend([channel] * len(ch_body))
            chime_ids.extend([-1] * len(ch_body))

        for channel in self._channels:
            ch_body = []
            if inc_cmd("GetIsp", channel):
                ch_body.append({"cmd": "GetIsp", "action": 0, "param": {"channel": channel}})

            if self.api_version("GetEvents") >= 1:
                ch_body.append({"cmd": "GetEvents", "action": 0, "param": {"channel": channel}})
            else:
                ch_body.append({"cmd": "GetMdState", "action": 0, "param": {"channel": channel}})
                if self.ai_supported(channel):
                    ch_body.append({"cmd": "GetAiState", "action": 0, "param": {"channel": channel}})

            if self.supported(channel, "ir_lights") and inc_cmd("GetIrLights", channel):
                ch_body.append({"cmd": "GetIrLights", "action": 0, "param": {"channel": channel}})

            if self.supported(channel, "floodLight") and inc_cmd("GetWhiteLed", channel):
                ch_body.append({"cmd": "GetWhiteLed", "action": 0, "param": {"channel": channel}})

            if self.supported(channel, "battery") and inc_cmd("GetBatteryInfo", channel):
                ch_body.append({"cmd": "GetBatteryInfo", "action": 0, "param": {"channel": channel}})

            if self.supported(channel, "PIR") and inc_cmd("GetPirInfo", channel):
                ch_body.append({"cmd": "GetPirInfo", "action": 0, "param": {"channel": channel}})

            if self.supported(channel, "status_led") and inc_cmd("GetPowerLed", channel):
                ch_body.append({"cmd": "GetPowerLed", "action": 0, "param": {"channel": channel}})

            if self.supported(channel, "zoom") and inc_cmd("GetZoomFocus", channel):
                ch_body.append({"cmd": "GetZoomFocus", "action": 0, "param": {"channel": channel}})

            if self.supported(channel, "auto_focus") and inc_cmd("GetAutoFocus", channel):
                ch_body.append({"cmd": "GetAutoFocus", "action": 0, "param": {"channel": channel}})

            if self.supported(channel, "ptz_guard") and inc_cmd("GetPtzGuard", channel):
                ch_body.append({"cmd": "GetPtzGuard", "action": 0, "param": {"channel": channel}})

            if self.supported(channel, "ptz_position") and inc_cmd("GetPtzCurPos", channel):
                ch_body.append({"cmd": "GetPtzCurPos", "action": 0, "param": {"PtzCurPos": {"channel": channel}}})

            if self.supported(channel, "auto_track") and inc_cmd("GetAiCfg", channel):
                ch_body.append({"cmd": "GetAiCfg", "action": 0, "param": {"channel": channel}})

            if self.supported(channel, "auto_track_limit") and inc_cmd("GetPtzTraceSection", channel):
                ch_body.append({"cmd": "GetPtzTraceSection", "action": 0, "param": {"PtzTraceSection": {"channel": channel}}})

            if self.supported(channel, "volume") and inc_cmd("GetAudioCfg", channel):
                ch_body.append({"cmd": "GetAudioCfg", "action": 0, "param": {"channel": channel}})

            if self.supported(channel, "hub_audio") and inc_cmd("GetDeviceAudioCfg", channel):
                ch_body.append({"cmd": "GetDeviceAudioCfg", "action": 0, "param": {"channel": channel}})

            if self.supported(channel, "quick_reply") and inc_cmd("GetAutoReply", channel):
                ch_body.append({"cmd": "GetAutoReply", "action": 0, "param": {"channel": channel}})

            if self.supported(channel, "chime") and inc_wake("GetDingDongList", channel):  # always include to discover new chimes and update "online" status
                ch_body.append({"cmd": "GetDingDongList", "action": 0, "param": {"channel": channel}})
            if self.supported(channel, "chime") and inc_cmd("GetDingDongCfg", channel):
                ch_body.append({"cmd": "GetDingDongCfg", "action": 0, "param": {"channel": channel}})

            if self.supported(channel, "manual_record") and inc_cmd("GetManualRec", channel):
                ch_body.append({"cmd": "GetManualRec", "action": 0, "param": {"channel": channel}})

            if (
                self.supported(channel, "isp_hue")
                or self.supported(channel, "isp_satruation")
                or self.supported(channel, "isp_sharpen")
                or self.supported(channel, "isp_contrast")
                or self.supported(channel, "isp_bright")
            ) and inc_cmd("GetImage", channel):
                ch_body.append({"cmd": "GetImage", "action": 0, "param": {"channel": channel}})

            if (self.supported(channel, "buzzer") or (self.supported(None, "buzzer") and channel == 0)) and inc_cmd("GetBuzzerAlarmV20", channel):
                ch_body.append({"cmd": "GetBuzzerAlarmV20", "action": 0, "param": {"channel": channel}})

            if (self.supported(channel, "email") or (self.supported(None, "email") and channel == 0)) and inc_cmd("GetEmail", channel):
                if self.api_version("GetEmail") >= 1:
                    ch_body.append({"cmd": "GetEmailV20", "action": 0, "param": {"channel": channel}})
                else:
                    ch_body.append({"cmd": "GetEmail", "action": 0, "param": {"channel": channel}})

            if (self.supported(channel, "push") or (self.supported(None, "push") and channel == 0)) and inc_cmd("GetPush", channel):
                if self.api_version("GetPush") >= 1:
                    ch_body.append({"cmd": "GetPushV20", "action": 0, "param": {"channel": channel}})
                else:
                    ch_body.append({"cmd": "GetPush", "action": 0, "param": {"channel": channel}})

            if (self.supported(channel, "ftp") or (self.supported(None, "ftp") and channel == 0)) and inc_cmd("GetFtp", channel):
                if self.api_version("GetFtp") >= 1:
                    ch_body.append({"cmd": "GetFtpV20", "action": 0, "param": {"channel": channel}})
                else:
                    ch_body.append({"cmd": "GetFtp", "action": 0, "param": {"channel": channel}})

            if (self.supported(channel, "recording") or (self.supported(None, "recording") and channel == 0)) and inc_cmd("GetRec", channel):
                if self.api_version("GetRec") >= 1:
                    ch_body.append({"cmd": "GetRecV20", "action": 0, "param": {"channel": channel}})
                else:
                    ch_body.append({"cmd": "GetRec", "action": 0, "param": {"channel": channel}})

            if self.supported(channel, "siren") and inc_cmd("GetAudioAlarm", channel):
                if self.api_version("GetAudioAlarm") >= 1:
                    ch_body.append({"cmd": "GetAudioAlarmV20", "action": 0, "param": {"channel": channel}})
                else:
                    ch_body.append({"cmd": "GetAudioAlarm", "action": 0, "param": {"channel": channel}})

            if self.supported(channel, "md_sensitivity") and inc_cmd("GetMdAlarm", channel):
                if self.api_version("GetMdAlarm") >= 1:
                    ch_body.append({"cmd": "GetMdAlarm", "action": 0, "param": {"channel": channel}})
                else:
                    ch_body.append({"cmd": "GetAlarm", "action": 0, "param": {"Alarm": {"channel": channel, "type": "md"}}})

            if self.supported(channel, "ai_sensitivity") and inc_cmd("GetAiAlarm", channel):
                for ai_type in self.ai_supported_types(channel):
                    ch_body.append({"cmd": "GetAiAlarm", "action": 0, "param": {"channel": channel, "ai_type": ai_type}})

            body.extend(ch_body)
            channels.extend([channel] * len(ch_body))
            chime_ids.extend([-1] * len(ch_body))

        # chime states
        for chime_id, chime in self._chime_list.items():
            chime_ch = chime.channel
            if inc_cmd("DingDongOpt", channel) and chime.online:
                body.append({"cmd": "DingDongOpt", "action": 0, "param": {"DingDong": {"channel": chime_ch, "option": 2, "id": chime_id}}})
                channels.append(chime_ch)
                chime_ids.append(chime_id)

        # host states
        host_body = []
        if self.supported(None, "wifi") and self.wifi_connection and inc_host_cmd("GetWifiSignal"):
            host_body.append({"cmd": "GetWifiSignal", "action": 0, "param": {}})
        if self.supported(None, "performance") and inc_host_cmd("GetPerformance"):
            host_body.append({"cmd": "GetPerformance", "action": 0, "param": {}})
        if self.supported(None, "state_light") and inc_host_cmd("GetStateLight"):
            host_body.append({"cmd": "GetStateLight", "action": 0, "param": {}})
        if self.supported(None, "hdd") and inc_host_cmd("GetHddInfo"):
            host_body.append({"cmd": "GetHddInfo", "action": 0, "param": {}})
        if (self.supported(None, "sleep") and inc_host_cmd("GetChannelstatus")) or (self.is_nvr and self._GetChannelStatus_present and inc_host_wake("GetChannelstatus")):
            host_body.append({"cmd": "GetChannelstatus", "action": 0, "param": {}})  # always include to discover new cameras
        if self.supported(None, "push_config") and (inc_host_cmd("GetPush") or inc_host_cmd("GetPushCfg")):
            host_body.append({"cmd": "GetPushCfg", "action": 0, "param": {}})

        body.extend(host_body)
        channels.extend([-1] * len(host_body))
        chime_ids.extend([-1] * len(host_body))

        if not body:
            _LOGGER.debug(
                "Host %s:%s: get_states, no channels connected so skipping request.",
                self._host,
                self._port,
            )
            return
        if _LOGGER.isEnabledFor(logging.DEBUG):
            cmd_list_log = dict(cmd_list)
            for key in cmd_list_log:
                cmd_list_item = list(cmd_list_log[key])
                if None in cmd_list_item:
                    cmd_list_item.remove(None)
                cmd_list_log[key] = cmd_list_item
            _LOGGER.debug("Host %s:%s: get_states update cmd list: %s", self._host, self._port, cmd_list_log)

        try:
            json_data = await self.send(body, expected_response_type="json")
        except InvalidContentTypeError as err:
            raise InvalidContentTypeError(f"channel-state: {str(err)}") from err
        except NoDataError as err:
            raise NoDataError(f"Host: {self._host}:{self._port}: error obtaining channel-state response") from err

        self.map_channels_json_response(json_data, channels, chime_ids)

    async def get_host_data(self) -> None:
        """Fetch the host settings/capabilities."""
        body: typings.reolink_json = [
            {"cmd": "GetChannelstatus"},
            {"cmd": "GetDevInfo", "action": 0, "param": {}},
            {"cmd": "GetLocalLink", "action": 0, "param": {}},
            {"cmd": "GetNetPort", "action": 0, "param": {}},
            {"cmd": "GetP2p", "action": 0, "param": {}},
            {"cmd": "GetHddInfo", "action": 0, "param": {}},
            {"cmd": "GetUser", "action": 0, "param": {}},
            {"cmd": "GetNtp", "action": 0, "param": {}},
            {"cmd": "GetTime", "action": 0, "param": {}},
            {"cmd": "GetPushCfg", "action": 0, "param": {}},
            {"cmd": "GetAbility", "action": 0, "param": {"User": {"userName": self._username}}},
        ]

        try:
            json_data = await self.send(body, expected_response_type="json")
        except InvalidContentTypeError as err:
            raise InvalidContentTypeError(f"Get host-settings error: {str(err)}") from err
        except NoDataError as err:
            raise NoDataError(f"Host: {self._host}:{self._port}: returned no data when obtaining host-settings") from err

        self.map_host_json_response(json_data)
        self.construct_capabilities(warnings=False)

        # Check for invalid NVT-IPC cameras
        for channel in self._channels:
            if self.camera_name(channel) == "NVT":
                body = [{"cmd": "GetChnTypeInfo", "action": 0, "param": {"channel": channel}}]
                try:
                    json_data = await self.send(body, expected_response_type="json")
                except ReolinkError as err:
                    self._channels.remove(channel)
                    _LOGGER.debug("Reolink camera on channel %s, called 'NVT' with error received getting its model, removing this channel, err: %s", channel, str(err))
                else:
                    self.map_channel_json_response(json_data, channel)
                    if self.camera_model(channel) == "IPC":
                        self._channels.remove(channel)
                        _LOGGER.debug("Reolink camera on channel %s, called 'NVT' with model 'IPC', removing this invalid channel", channel)

        if self.model in DUAL_LENS_SINGLE_MOTION_MODELS or (not self.is_nvr and self.api_version("supportAutoTrackStream", 0) > 0):
            self._stream_channels = [0, 1]
            self._nvr_num_channels = 1
            self._channels = [0]
        else:
            self._stream_channels = self._channels

        body = []
        channels = []
        for channel in self._stream_channels:
            ch_body = [
                {"cmd": "GetEnc", "action": 0, "param": {"channel": channel}},
                {"cmd": "GetRtspUrl", "action": 0, "param": {"channel": channel}},
            ]
            body.extend(ch_body)
            channels.extend([channel] * len(ch_body))

        for channel in self._channels:
            ch_body = [
                {"cmd": "GetChnTypeInfo", "action": 0, "param": {"channel": channel}},
                {"cmd": "GetMdState", "action": 0, "param": {"channel": channel}},
                {"cmd": "GetAiState", "action": 0, "param": {"channel": channel}},  # to capture AI capabilities
                {"cmd": "GetEvents", "action": 0, "param": {"channel": channel}},
                {"cmd": "GetIsp", "action": 0, "param": {"channel": channel}},
            ]

            if channel > 0 and self.model in DUAL_LENS_DUAL_MOTION_MODELS:
                body.extend(ch_body)
                channels.extend([channel] * len(ch_body))
                continue

            ch_body.extend(
                [
                    {"cmd": "GetWhiteLed", "action": 0, "param": {"channel": channel}},
                    {"cmd": "GetIrLights", "action": 0, "param": {"channel": channel}},
                    {"cmd": "GetAudioCfg", "action": 0, "param": {"channel": channel}},
                    {"cmd": "GetManualRec", "action": 0, "param": {"channel": channel}},
                ]
            )
            if self.is_nvr:
                ch_body.append({"cmd": "GetDeviceAudioCfg", "action": 0, "param": {"channel": channel}})
            # one time values
            ch_body.append({"cmd": "GetOsd", "action": 0, "param": {"channel": channel}})
            if self.supported(channel, "quick_reply"):
                ch_body.append({"cmd": "GetAudioFileList", "action": 0, "param": {"channel": channel}})
            if self.api_version("supportDingDongCtrl", channel) > 0:
                ch_body.append({"cmd": "GetDingDongList", "action": 0, "param": {"channel": channel}})
            if self.supported(channel, "webhook"):
                ch_body.append({"cmd": "GetWebHook", "action": 0, "param": {"channel": channel}})
            # checking range
            if self.supported(channel, "zoom_basic") or self.api_version("supportDigitalZoom", channel) > 0:
                ch_body.append({"cmd": "GetZoomFocus", "action": 1, "param": {"channel": channel}})
            if self.supported(channel, "pan_tilt") and self.api_version("ptzPreset", channel) >= 1:
                ch_body.append({"cmd": "GetPtzPreset", "action": 0, "param": {"channel": channel}})
                ch_body.append({"cmd": "GetPtzPatrol", "action": 0, "param": {"channel": channel}})
                ch_body.append({"cmd": "GetPtzGuard", "action": 0, "param": {"channel": channel}})
                ch_body.append({"cmd": "GetPtzCurPos", "action": 0, "param": {"PtzCurPos": {"channel": channel}}})
            if self.supported(channel, "auto_track"):
                ch_body.append({"cmd": "GetAiCfg", "action": 1, "param": {"channel": channel}})
            # checking API versions
            if self.api_version("supportBuzzer") > 0:
                ch_body.append({"cmd": "GetBuzzerAlarmV20", "action": 0, "param": {"channel": channel}})
            if self.api_version("scheduleVersion") >= 1:
                ch_body.extend(
                    [
                        {"cmd": "GetEmailV20", "action": 0, "param": {"channel": channel}},
                        {"cmd": "GetPushV20", "action": 0, "param": {"channel": channel}},
                        {"cmd": "GetFtpV20", "action": 0, "param": {"channel": channel}},
                        {"cmd": "GetRecV20", "action": 0, "param": {"channel": channel}},
                        {"cmd": "GetAudioAlarmV20", "action": 0, "param": {"channel": channel}},
                        {"cmd": "GetMdAlarm", "action": 0, "param": {"channel": channel}},
                    ]
                )
            else:
                ch_body.extend(
                    [
                        {"cmd": "GetEmail", "action": 0, "param": {"channel": channel}},
                        {"cmd": "GetPush", "action": 0, "param": {"channel": channel}},
                        {"cmd": "GetFtp", "action": 0, "param": {"channel": channel}},
                        {"cmd": "GetRec", "action": 0, "param": {"channel": channel}},
                        {"cmd": "GetAudioAlarm", "action": 0, "param": {"channel": channel}},
                        {"cmd": "GetAlarm", "action": 0, "param": {"Alarm": {"channel": channel, "type": "md"}}},
                    ]
                )

            body.extend(ch_body)
            channels.extend([channel] * len(ch_body))

        # checking host command support
        host_body = []
        if self.api_version("performance") > 0:
            host_body.append({"cmd": "GetPerformance", "action": 0, "param": {}})
        if self.is_nvr:
            host_body.append({"cmd": "GetStateLight", "action": 0, "param": {}})

        body.extend(host_body)
        channels.extend([-1] * len(host_body))

        if not body:
            _LOGGER.debug(
                "Host %s:%s: get_host_data, no channels connected so skipping channel specific requests.",
                self._host,
                self._port,
            )
            return

        try:
            json_data = await self.send(body, expected_response_type="json")
        except InvalidContentTypeError as err:
            raise InvalidContentTypeError(f"Channel-settings: {str(err)}") from err
        except NoDataError as err:
            raise NoDataError(f"Host: {self._host}:{self._port}: returned no data when obtaining initial channel-settings") from err

        self.map_channels_json_response(json_data, channels)

        # Let's assume all channels of an NVR or multichannel-camera always have the same versions of commands... Not sure though...
        def check_command_exists(cmd: str) -> int:
            for x in json_data:
                if x["cmd"] == cmd:
                    return 1
            return 0

        self._api_version["GetEvents"] = check_command_exists("GetEvents")
        self._api_version["GetWhiteLed"] = check_command_exists("GetWhiteLed")
        self._api_version["GetAudioCfg"] = check_command_exists("GetAudioCfg")
        self._api_version["GetDeviceAudioCfg"] = check_command_exists("GetDeviceAudioCfg")
        self._api_version["GetPtzGuard"] = check_command_exists("GetPtzGuard")
        self._api_version["GetPtzCurPos"] = check_command_exists("GetPtzCurPos")
        if self.api_version("scheduleVersion") >= 1:
            self._api_version["GetEmail"] = check_command_exists("GetEmailV20")
            self._api_version["GetPush"] = check_command_exists("GetPushV20")
            self._api_version["GetFtp"] = check_command_exists("GetFtpV20")
            self._api_version["GetRec"] = check_command_exists("GetRecV20")
            self._api_version["GetAudioAlarm"] = check_command_exists("GetAudioAlarmV20")
            self._api_version["GetMdAlarm"] = check_command_exists("GetMdAlarm")
        else:
            self._api_version["GetEmail"] = 0
            self._api_version["GetPush"] = 0
            self._api_version["GetFtp"] = 0
            self._api_version["GetRec"] = 0
            self._api_version["GetAudioAlarm"] = 0
            self._api_version["GetMdAlarm"] = 0

        self.construct_capabilities()

        # Check for special chars in password
        self.valid_password()

        if self.protocol == "rtsp":
            # Cache the RTSP urls
            for channel in self._stream_channels:
                await self.get_rtsp_stream_source(channel, "sub")
                await self.get_rtsp_stream_source(channel, "main")

        self._startup = False

    async def get_motion_state(self, channel: int) -> Optional[bool]:
        if channel not in self._channels:
            return None

        if self.api_version("GetEvents") >= 1:
            # Needed because battery cams use PIR detection with the "other" item
            body = [{"cmd": "GetEvents", "action": 0, "param": {"channel": channel}}]
        else:
            body = [{"cmd": "GetMdState", "action": 0, "param": {"channel": channel}}]

        try:
            json_data = await self.send(body, expected_response_type="json")
        except InvalidContentTypeError:
            _LOGGER.error(
                "Host %s:%s: error translating motion detection state response for channel %s.",
                self._host,
                self._port,
                channel,
            )
            self._motion_detection_states[channel] = False
            return False
        except NoDataError:
            _LOGGER.error(
                "Host %s:%s: error obtaining motion state response for channel %s.",
                self._host,
                self._port,
                channel,
            )
            self._motion_detection_states[channel] = False
            return False

        self.map_channel_json_response(json_data, channel)

        return None if channel not in self._motion_detection_states else self._motion_detection_states[channel]

    async def get_ai_state(self, channel: int) -> Optional[dict[str, bool]]:
        if channel not in self._channels:
            return None

        body = [{"cmd": "GetAiState", "action": 0, "param": {"channel": channel}}]

        try:
            json_data = await self.send(body, expected_response_type="json")
        except InvalidContentTypeError:
            _LOGGER.error(
                "Host %s:%s: error translating AI detection state response for channel %s.",
                self._host,
                self._port,
                channel,
            )
            self._ai_detection_states[channel] = {}
            return None
        except NoDataError:
            _LOGGER.error(
                "Host %s:%s: error obtaining AI detection state response for channel %s.",
                self._host,
                self._port,
                channel,
            )
            self._ai_detection_states[channel] = {}
            return None

        self.map_channel_json_response(json_data, channel)

        return (
            None
            if self._ai_detection_states is None or channel not in self._ai_detection_states or self._ai_detection_states[channel] is None
            else self._ai_detection_states[channel]
        )

    async def get_ai_state_all_ch(self) -> bool:
        """Fetch Ai and visitor state all channels at once (AI + visitor)."""
        body = []
        channels = []
        for channel in self._channels:
            if self.api_version("GetEvents") >= 1:
                ch_body = [{"cmd": "GetEvents", "action": 0, "param": {"channel": channel}}]
            else:
                if not self.ai_supported(channel):
                    continue
                ch_body = [{"cmd": "GetAiState", "action": 0, "param": {"channel": channel}}]
            body.extend(ch_body)
            channels.extend([channel] * len(ch_body))

        if not body:
            _LOGGER.warning(
                "Host %s:%s: get_ai_state_all_ch called while none of the channels support AI detection",
                self._host,
                self._port,
            )
            return False

        try:
            json_data = await self.send(body, expected_response_type="json")
        except InvalidContentTypeError as err:
            _LOGGER.error(
                "Host %s:%s: error translating AI states all channel response: %s",
                self._host,
                self._port,
                str(err),
            )
            return False
        except NoDataError:
            _LOGGER.error(
                "Host %s:%s: error obtaining AI states all channel response.",
                self._host,
                self._port,
            )
            return False

        try:
            self.map_channels_json_response(json_data, channels)
        except UnexpectedDataError as err:
            _LOGGER.error("Error in get_ai_state_all_ch: %s", err)
            return False

        return True

    async def get_all_motion_states(self, channel: int) -> Optional[bool]:
        """Fetch All motions states at once (regular + AI + visitor)."""
        if channel not in self._channels:
            return None

        if self.api_version("GetEvents") >= 1:
            body = [{"cmd": "GetEvents", "action": 0, "param": {"channel": channel}}]
        else:
            body = [{"cmd": "GetMdState", "action": 0, "param": {"channel": channel}}]
            if self.ai_supported(channel):
                body.append({"cmd": "GetAiState", "action": 0, "param": {"channel": channel}})

        try:
            json_data = await self.send(body, expected_response_type="json")
        except InvalidContentTypeError:
            _LOGGER.error(
                "Host %s:%s: error translating All Motion States response for channel %s.",
                self._host,
                self._port,
                channel,
            )
            self._motion_detection_states[channel] = False
            self._ai_detection_states[channel] = {}
            return False
        except NoDataError:
            _LOGGER.error(
                "Host %s:%s: error obtaining All Motion States response for channel %s.",
                self._host,
                self._port,
                channel,
            )
            self._motion_detection_states[channel] = False
            self._ai_detection_states[channel] = {}
            return False

        self.map_channel_json_response(json_data, channel)

        return None if channel not in self._motion_detection_states else self._motion_detection_states[channel]

    async def get_motion_state_all_ch(self) -> bool:
        """Fetch All motions states of all channels at once (regular + AI + visitor)."""
        body = []
        channels = []
        for channel in self._channels:
            if self.api_version("GetEvents") >= 1:
                ch_body = [{"cmd": "GetEvents", "action": 0, "param": {"channel": channel}}]
            else:
                ch_body = [{"cmd": "GetMdState", "action": 0, "param": {"channel": channel}}]
                if self.ai_supported(channel):
                    ch_body.append({"cmd": "GetAiState", "action": 0, "param": {"channel": channel}})
            body.extend(ch_body)
            channels.extend([channel] * len(ch_body))

        if not body:
            _LOGGER.debug(
                "Host %s:%s: get_motion_state_all_ch, no channels connected so skipping request.",
                self._host,
                self._port,
            )
            return True

        try:
            json_data = await self.send(body, expected_response_type="json")
        except InvalidContentTypeError as err:
            _LOGGER.error(
                "Host %s:%s: error translating All Motion States response: %s",
                self._host,
                self._port,
                str(err),
            )
            for channel in self._channels:
                self._motion_detection_states[channel] = False
                self._ai_detection_states[channel] = {}
            return False
        except NoDataError:
            _LOGGER.error(
                "Host %s:%s: error obtaining All Motion States response.",
                self._host,
                self._port,
            )
            for channel in self._channels:
                self._motion_detection_states[channel] = False
                self._ai_detection_states[channel] = {}
            return False

        try:
            self.map_channels_json_response(json_data, channels)
        except UnexpectedDataError as err:
            _LOGGER.error("Error in get_motion_state_all_ch: %s", err)
            return False

        return True

    async def _check_reolink_firmware(self, channel: int | None = None) -> NewSoftwareVersion:
        """Check for new firmware from reolink.com"""
        if not self.supported(channel, "firmware"):
            raise NotSupportedError(f"check firmware online: not supported by {self.camera_name(channel)}")

        ch_hw = self.camera_hardware_version(channel)
        ch_mod = self.camera_model(channel)
        now = time_now()
        if now - self._last_sw_id_check > 300 and (channel not in self._sw_hardware_id or channel not in self._sw_model_id):
            self._last_sw_id_check = now

            request_URL = "https://reolink.com/wp-json/reo-v2/download/hardware-version/selection-list"
            json_data = await self.send_reolink_com(request_URL)

            chs: list[int | None] = [None]
            chs.extend(self.channels)
            for ch in chs:  # update the cache of all devices in one go
<<<<<<< HEAD
                hw_ch_i = self.camera_hardware_version(ch).replace(" ", "")
                mod_ch_i = self.camera_model(ch).replace(" ", "")
                for device in json_data["data"]:
                    hw_json = device["title"].replace(" ", "")
                    mod_json = device["dlProduct"]["title"].replace(" ", "")
=======
                hw_ch_i = strip_model_str(self.camera_hardware_version(ch))
                mod_ch_i = strip_model_str(self.camera_model(ch))
                for device in json_data["data"]:
                    hw_json = strip_model_str(device["title"])
                    mod_json = strip_model_str(device["dlProduct"]["title"])
>>>>>>> 15a86da5
                    if hw_json == hw_ch_i and mod_json == mod_ch_i:
                        self._sw_hardware_id[ch] = device["id"]
                        self._sw_model_id[ch] = device["dlProduct"]["id"]

        if channel not in self._sw_hardware_id or channel not in self._sw_model_id:
            raise UnexpectedDataError(f"Could not find model '{ch_mod}' hardware '{ch_hw}' in list from reolink.com")

        if f"{ch_mod}-{ch_hw}" in self._latest_sw_model_version and now - self._latest_sw_model_version[f"{ch_mod}-{ch_hw}"].last_check < 300:
            # this hardware-model was checked less than 5 min ago, return previous result
            return self._latest_sw_model_version[f"{ch_mod}-{ch_hw}"]

        request_URL = f"https://reolink.com/wp-json/reo-v2/download/firmware/?dlProductId={self._sw_model_id[channel]}&hardwareVersion={self._sw_hardware_id[channel]}&lang=en"
        json_data = await self.send_reolink_com(request_URL)

        firmware_info = json_data["data"][0]["firmwares"][0]
<<<<<<< HEAD
        hw_ver = firmware_info["hardwareVersion"][0]["title"].replace(" ", "")
        mod_ver = firmware_info["hardwareVersion"][0]["dlProduct"]["title"].replace(" ", "")
        ch_hw_match = ch_hw.replace(" ", "")
        ch_mod_match = ch_mod.replace(" ", "")
=======
        hw_ver = strip_model_str(firmware_info["hardwareVersion"][0]["title"])
        mod_ver = strip_model_str(firmware_info["hardwareVersion"][0]["dlProduct"]["title"])
        ch_hw_match = strip_model_str(ch_hw)
        ch_mod_match = strip_model_str(ch_mod)
>>>>>>> 15a86da5
        if hw_ver != ch_hw_match or mod_ver != ch_mod_match:
            raise UnexpectedDataError(f"Hardware version of firmware info from reolink.com does not match: '{hw_ver}' != '{ch_hw_match}' or '{mod_ver}' != '{ch_mod_match}'")

        self._latest_sw_model_version[f"{ch_mod}-{ch_hw}"] = NewSoftwareVersion(
            firmware_info["version"], download_url=firmware_info["url"], release_notes=firmware_info["new"], last_check=now
        )
        return self._latest_sw_model_version[f"{ch_mod}-{ch_hw}"]

    async def check_new_firmware(self, ch_list: list[None | int] | None = None) -> Literal[False] | NewSoftwareVersion | str:
        """check for new firmware using camera API, returns False if no new firmware available."""
        new_firmware = 0
        ch: int | None
        if not ch_list:
            ch_list = [None]
            ch_list.extend(self.channels)

        # check current firmware version and check for host update using API
        body: typings.reolink_json = [{"cmd": "GetDevInfo", "action": 0, "param": {}}]
        channels = [-1]
        if self.supported(None, "update"):
            body.append({"cmd": "CheckFirmware"})
            channels.append(-1)
        for ch in self.channels:
            if ch in ch_list and self.supported(ch, "firmware"):
                body.append({"cmd": "GetChnTypeInfo", "action": 0, "param": {"channel": ch}})
                channels.append(ch)

        try:
            json_data = await self.send(body, expected_response_type="json")
        except InvalidContentTypeError as err:
            raise InvalidContentTypeError(f"Check firmware: {str(err)}") from err
        except NoDataError as err:
            raise NoDataError(f"Host: {self._host}:{self._port}: error obtaining CheckFirmware response") from err

        self.map_channels_json_response(json_data, channels)

        if self.supported(None, "update"):
            try:
                new_firmware = json_data[1]["value"]["newFirmware"]
            except KeyError as err:
                raise UnexpectedDataError(f"Host {self._host}:{self._port}: received an unexpected response from check_new_firmware: {json_data}") from err

        # check latest available firmware version online
        for ch in ch_list:
            self._latest_sw_version[ch] = False
        for ch in ch_list:
            if not self.supported(ch, "firmware"):
                continue
            try:
                self._latest_sw_version[ch] = await self._check_reolink_firmware(ch)
            except (NotSupportedError, UnexpectedDataError) as err:
                _LOGGER.debug(err)
            except ReolinkError as err:
                _LOGGER.debug(err)
                break

        # compare software versions
        for ch in ch_list:
            if self.camera_sw_version_object(ch) == SoftwareVersion(None):
                self._latest_sw_version[ch] = False
                continue
            if not isinstance(self._latest_sw_version[ch], NewSoftwareVersion):
                continue
            if self.camera_sw_version_object(ch) >= self._latest_sw_version[ch]:
                self._latest_sw_version[ch] = False

        # check host online update result
        latest_sw_version_host = self._latest_sw_version[None]
        if new_firmware != 0 and latest_sw_version_host is False:
            if new_firmware == 1:
                latest_sw_version_host = "New firmware available"
            else:
                latest_sw_version_host = str(new_firmware)
        if isinstance(latest_sw_version_host, NewSoftwareVersion):
            latest_sw_version_host.online_update_available = new_firmware == 1

        self._latest_sw_version[None] = latest_sw_version_host
        return latest_sw_version_host

    def firmware_update_available(self, channel: int | None = None) -> Literal[False] | NewSoftwareVersion | str:
        if channel not in self._latest_sw_version:
            return False

        return self._latest_sw_version[channel]

    async def update_firmware(self, channel: int | None = None) -> None:
        """Start update of firmware using API or direct upload."""
        self._sw_upload_progress[channel] = 0
        try:
            if self._updating:
                raise InvalidParameterError("update_firmware: firmware update already running, wait on completion before starting another")
            self._updating = True

            cmd = "GetDevInfo" if channel is None else "GetChnTypeInfo"
            try:
                await self.get_state(cmd=cmd)
            except ReolinkError:
                pass

            if not self.supported(channel, "update"):
                raise NotSupportedError(f"update_firmware: not supported by {self.camera_name(channel)}")

            self._sw_upload_progress[channel] = 2

            if channel is None:
                # Online Updgrade of channels not yet available
                body = [{"cmd": "UpgradeOnline"}]
                try:
                    await self.send_setting(body)
                    await self._wait_untill_online_update_complete()
                    await self.wait_untill_firmware_update_complete(channel)
                    return
                except ApiError as err:
                    if err.rspCode == -30:  # same version
                        _LOGGER.debug(
                            "Reolink device API could not find new firmware, "
                            "tring to download from the Reolink download center (https://reolink.com/download-center) and upload directly",
                        )
                    else:
                        _LOGGER.debug("UpgradeOnline: returned error, tyring direct upload next: %s", err)

            self._sw_upload_progress[channel] = 3
            await self.upload_firmware(channel)
        finally:
            self._updating = False
            self._sw_upload_progress[channel] = 100

    async def upload_firmware(self, channel: int | None = None, new_version: NewSoftwareVersion | None = None) -> None:
        """Start update of firmware using uploading."""
        try:
            if not self.supported(channel, "update"):
                raise NotSupportedError(f"update_firmware: not supported by {self.camera_name(channel)}")

            available_update = self.firmware_update_available(channel)
            if new_version is None and isinstance(available_update, NewSoftwareVersion):
                new_version = available_update

            if new_version is None or new_version.download_url is None:
                raise InvalidParameterError(
                    f"upload_firmware: no new firmware available for {self.camera_name(channel)}, please first check using check_new_firmware function"
                )

            self._updating = True

            # Download firmware file from Reolink Download Center
            response = await self.send_reolink_com(new_version.download_url, "application/octet-stream")
            with ZipFile(BytesIO(await response.read()), "r") as zip_file:
                for info in zip_file.infolist():
                    if info.filename.endswith(".pak") or info.filename.endswith(".paks"):
                        firmware_pak = zip_file.read(info)
                        firmware_name = info.filename
                        break
            response.release()

            _LOGGER.debug("Downloaded firmware for %s: %s", self.camera_name(channel), firmware_name)
            self._sw_upload_progress[channel] = 4

            len_pak = len(firmware_pak)

            # Check if firmware is correct
            param: dict[str, str | int] = {"restoreCfg": 0, "fileName": firmware_name}
            if self.is_nvr:
                if channel is None:
                    ipcChnBit = 0
                else:
                    ipcChnBit = pow(2, channel)
                param["ipcChnBit"] = str(ipcChnBit)
                param["fileSize"] = len_pak
            body = [{"cmd": "UpgradePrepare", "action": 0, "param": param}]
            await self.send_setting(body)
            self._sw_upload_progress[channel] = 5

            # Start uploading firmware
            param = {"cmd": "Upgrade", "token": str(self._token), "clearConfig": 0, "file": "upgrade-package"}
            chunk_size = 40960
            uuid = uuid4()
            N_chunks = ceil(len_pak / chunk_size)
            # Obtain mutex to not allow other communication during update
            async with self._send_mutex:
                for chunk in range(0, N_chunks, 1):
                    chunk_start = chunk * chunk_size
                    chunk_end = min((chunk + 1) * chunk_size, len_pak)
                    firm_chunk = firmware_pak[chunk_start:chunk_end]
                    filename = f"{firmware_name}&{uuid}&{chunk}&{len_pak}"
                    _LOGGER.debug("Sending Reolink firmware chunk %i of total %i chunks to %s", chunk + 1, N_chunks, self.camera_name(channel))
                    self._sw_upload_progress[channel] = 5 + round(((chunk + 1) / N_chunks) * 55)
                    with aiohttp.MultipartWriter("form-data", boundary="----WebKitFormBoundaryYkwJBwvTHAd3Nukl") as mpwriter:
                        payload = mpwriter.append(firm_chunk)
                        payload.set_content_disposition("form-data", name="upgrade-package", filename=filename, quote_fields=False)
                        payload.headers[aiohttp.hdrs.CONTENT_TYPE] = "application/octet-stream"
                        payload.headers.pop(aiohttp.hdrs.CONTENT_LENGTH, None)

                        response = await self._aiohttp_session.post(url=self._url, data=mpwriter, params=param, allow_redirects=False)
                        data = await response.text(encoding="utf-8")

                    json_data = json_loads(data)
                    if json_data[0]["code"] != 0 or json_data[0].get("value", {}).get("rspCode", 0) != 200:
                        raise ApiError(f"Error during firmware upload to {self.camera_name(channel)}: {data}")

            _LOGGER.debug("Finished uploading firmware to %s", self.camera_name(channel))
            await self.wait_untill_firmware_update_complete(channel)
        finally:
            self._updating = False
            self._sw_upload_progress[channel] = 100

    async def wait_untill_firmware_update_complete(self, channel: int | None = None):
        start_time = datetime.now()
        try:
            async with asyncio.timeout(300):
                while True:
                    start_loop_time = datetime.now()
                    # retrieve current firmware version
                    cmd = "GetDevInfo" if channel is None else "GetChnTypeInfo"
                    try:
                        async with asyncio.timeout(7):
                            await self.get_state(cmd)
                    except Exception:
                        pass

                    # compare firmware versions
                    if not isinstance(self._latest_sw_version[channel], NewSoftwareVersion):
                        _LOGGER.debug("Finished firmware update of %s", self.camera_name(channel))
                        return
                    if self.camera_sw_version_object(channel) >= self._latest_sw_version[channel]:
                        _LOGGER.debug("Finished firmware update of %s", self.camera_name(channel))
                        return

                    sleep_time = max(0, 5 - (datetime.now() - start_loop_time).total_seconds())
                    await asyncio.sleep(sleep_time)

                    # firmware update reboot normally takes about 60 seconds
                    time_diff = (datetime.now() - start_time).total_seconds()
                    self._sw_upload_progress[channel] = 60 + round(min(39 * (time_diff / 60), 39))
                    _LOGGER.debug("Waiting already %s seconds for firmware install reboot of %s", time_diff, self.camera_name(channel))

        except asyncio.TimeoutError as err:
            raise ReolinkTimeoutError("Timeout waiting on firmware update completion") from err
        finally:
            self._sw_upload_progress[channel] = 100

    async def _wait_untill_online_update_complete(self):
        start_time = datetime.now()
        try:
            async with asyncio.timeout(300):
                while True:
                    start_loop_time = datetime.now()
                    # retrieve current firmware version
                    try:
                        async with asyncio.timeout(7):
                            progress = await self.update_progress()
                    except Exception:
                        progress = False

                    # Check if done
                    if not progress:
                        time_diff = (datetime.now() - start_time).total_seconds()
                        if time_diff > 50:
                            self._sw_upload_progress[None] = 60
                            _LOGGER.debug("Finished online update of %s, rebooting now", self.nvr_name)
                            return
                        progress = 100 * (time_diff / 50)

                    # Update the progress status
                    self._sw_upload_progress[None] = 2 + round(0.58 * progress)
                    _LOGGER.debug("Waiting for online update of %s which is at %s %%", self.nvr_name, progress)

                    sleep_time = max(0, 5 - (datetime.now() - start_loop_time).total_seconds())
                    await asyncio.sleep(sleep_time)
        except asyncio.TimeoutError as err:
            raise ReolinkTimeoutError("Timeout waiting on firmware update completion") from err

    def sw_upload_progress(self, channel: int | None = None) -> int:
        return self._sw_upload_progress.get(channel, 100)

    async def update_progress(self) -> bool | int:
        """check progress of firmware update, returns False if not in progress."""
        if not self.supported(None, "update"):
            raise NotSupportedError(f"update_progress: not supported by {self.nvr_name}")

        body = [{"cmd": "UpgradeStatus"}]

        try:
            json_data = await self.send(body, expected_response_type="json")
        except InvalidContentTypeError as err:
            raise InvalidContentTypeError(f"Update progress: {str(err)}") from err
        except NoDataError as err:
            raise NoDataError(f"Host: {self._host}:{self._port}: error obtaining update progress response") from err

        if json_data[0]["code"] != 0:
            return False

        return json_data[0]["value"]["Status"]["Persent"]

    async def reboot(self) -> None:
        """Reboot the camera."""
        if not self.supported(None, "reboot"):
            raise NotSupportedError(f"Reboot: not supported by {self.nvr_name}")

        body = [{"cmd": "Reboot"}]
        json_data = await self.send(body, expected_response_type="json")

        if json_data[0]["code"] != 0 or json_data[0].get("value", {}).get("rspCode", -1) != 200:
            rspCode = json_data[0].get("value", json_data[0]["error"])["rspCode"]
            detail = json_data[0].get("value", json_data[0]["error"]).get("detail", "")
            raise ApiError(f"Reboot: API returned error code {json_data[0]['code']}, response code {rspCode}/{detail}", rspCode=rspCode)

    async def get_snapshot(self, channel: int, stream: Optional[str] = None) -> bytes | None:
        """Get the still image."""
        if channel not in self._stream_channels:
            return None

        if stream is None:
            stream = "main"

        param: dict[str, Any] = {"cmd": "Snap", "channel": channel}

        if stream.startswith("autotrack_"):
            param["iLogicChannel"] = 1
            stream = stream.removeprefix("autotrack_")

        if stream.startswith("snapshots_"):
            stream = stream.removeprefix("snapshots_")

        if stream not in ["main", "sub"]:
            stream = "main"

        param["snapType"] = stream

        if stream == "sub":
            height = self._enc_settings.get(channel, {}).get("Enc", {}).get(f"{stream}Stream", {}).get("height")
            width = self._enc_settings.get(channel, {}).get("Enc", {}).get(f"{stream}Stream", {}).get("width")
            if height is not None and width is not None:
                param["width"] = width
                param["height"] = height

        body: typings.reolink_json = [{}]
        response = await self.send(body, param, expected_response_type="image/jpeg")
        if response is None or response == b"":
            _LOGGER.error(
                "Host: %s:%s: error obtaining still image response for channel %s.",
                self._host,
                self._port,
                channel,
            )
            await self.expire_session(unsubscribe=False)
            return None

        return response

    def get_flv_stream_source(self, channel: int, stream: Optional[str] = None) -> Optional[str]:
        if channel not in self._stream_channels:
            return None

        if stream is None:
            stream = self._stream

        if self._use_https:
            http_s = "https"
        else:
            http_s = "http"

        # FLV needs unencoded password
        return f"{http_s}://{self._host}:{self._port}/flv?port={self._rtmp_port}&app=bcs&stream=channel{channel}_{stream}.bcs&user={self._username}&password={self._password}"

    def get_rtmp_stream_source(self, channel: int, stream: Optional[str] = None) -> Optional[str]:
        if channel not in self._stream_channels:
            return None

        if stream is None:
            stream = self._stream

        stream_type = None
        if stream in ["sub", "autotrack_sub", "telephoto_sub"]:
            stream_type = 1
        else:
            stream_type = 0
        if self._rtmp_auth_method == DEFAULT_RTMP_AUTH_METHOD:
            # RTMP needs unencoded password
            return (
                f"rtmp://{self._host}:{self._rtmp_port}/bcs/"
                f"channel{channel}_{stream}.bcs?channel={channel}&stream={stream_type}&user={self._username}&password={self._password}"
            )

        return f"rtmp://{self._host}:{self._rtmp_port}/bcs/channel{channel}_{stream}.bcs?channel={channel}&stream={stream_type}&token={self._token}"

    async def get_encoding(self, channel: int, stream: str = "main") -> str:
        if not self._enc_settings:
            try:
                await self.get_state(cmd="GetEnc")
            except ReolinkError:
                pass

        encoding = self._enc_settings.get(channel, {}).get("Enc", {}).get(f"{stream}Stream", {}).get("vType")
        if encoding is not None:
            return encoding
        if stream == "sub":
            return "h264"
        if self.api_version("mainEncType", channel) > 0:
            return "h265"
        return "h264"

    async def _check_rtsp_url(self, url: str, channel: int, stream: str) -> bool:
        if channel not in self._rtsp_verified:
            self._rtsp_verified[channel] = {}
        if stream not in self._rtsp_verified[channel]:
            # save the first tried URL (based on camera capabilities) in case all attempts fail
            self._rtsp_verified[channel][stream] = url

        url_clean = url.replace(f"{self._username}:{self._enc_password}@", "")

        try:
            async with RTSPConnection(host=self._host, port=self._rtsp_port, username=self._username, password=self._password, logger=_LOGGER_RTSP) as rtsp_conn:
                response = await rtsp_conn.send_request("DESCRIBE", url_clean)
        except RTSPError as err:
            _LOGGER.debug("Error while checking RTSP url '%s': %s", url_clean, err)
            return False

        if response.status != 200 or response.status_msg != "OK":
            _LOGGER.debug("Error while checking RTSP url '%s': status %s, message %s", url_clean, response.status, response.status_msg)
            return False

        self._rtsp_verified[channel][stream] = url
        return True

    async def get_rtsp_stream_source(self, channel: int, stream: Optional[str] = None) -> Optional[str]:
        if channel not in self._stream_channels:
            return None

        if stream is None:
            stream = self._stream

        if channel in self._rtsp_verified and stream in self._rtsp_verified[channel]:
            return self._rtsp_verified[channel][stream]

        _LOGGER.debug("Checking RTSP urls host %s:%s, channel %s, stream %s", self._host, self._port, channel, stream)

        if self.api_version("rtsp") >= 3 and stream == "main" and channel in self._rtsp_mainStream:
            if await self._check_rtsp_url(self._rtsp_mainStream[channel], channel, stream):
                return self._rtsp_mainStream[channel]
        if self.api_version("rtsp") >= 3 and stream == "sub" and channel in self._rtsp_subStream:
            if await self._check_rtsp_url(self._rtsp_subStream[channel], channel, stream):
                return self._rtsp_subStream[channel]

        if not self._enc_settings:
            try:
                await self.get_state(cmd="GetEnc")
            except ReolinkError:
                pass

        encoding = self._enc_settings.get(channel, {}).get("Enc", {}).get(f"{stream}Stream", {}).get("vType")
        if encoding is None and stream == "main" and channel in self._rtsp_mainStream:
            if await self._check_rtsp_url(self._rtsp_mainStream[channel], channel, stream):
                return self._rtsp_mainStream[channel]

        if encoding is None and stream == "sub" and channel in self._rtsp_subStream:
            if await self._check_rtsp_url(self._rtsp_subStream[channel], channel, stream):
                return self._rtsp_subStream[channel]

        if encoding is None and stream == "main":
            if self.api_version("mainEncType", channel) > 0:
                encoding = "h265"
            else:
                encoding = "h264"

        if encoding is None:
            _LOGGER.debug(
                "Host %s:%s rtsp stream: GetEnc incomplete, GetRtspUrl unavailable, falling back to h264 encoding for channel %i, Enc: %s",
                self._host,
                self._port,
                channel,
                self._enc_settings,
            )
            encoding = "h264"

        channel_str = f"{channel + 1:02d}"

        # RTSP needs encoded password
        url = f"rtsp://{self._username}:{self._enc_password}@{self._host}:{self._rtsp_port}/{encoding}Preview_{channel_str}_{stream}"
        if await self._check_rtsp_url(url, channel, stream):
            return url

        encoding = "h265" if encoding == "h264" else "h264"
        url = f"rtsp://{self._username}:{self._enc_password}@{self._host}:{self._rtsp_port}/{encoding}Preview_{channel_str}_{stream}"
        if await self._check_rtsp_url(url, channel, stream):
            return url

        url = f"rtsp://{self._username}:{self._enc_password}@{self._host}:{self._rtsp_port}/Preview_{channel_str}_{stream}"
        if await self._check_rtsp_url(url, channel, stream):
            return url

        # return the first tried URL (based on camera capabilities as above)
        _LOGGER.error("Host %s:%s, could not verify a working RTSP url for channel %s, stream %s", self._host, self._port, channel, stream)
        return self._rtsp_verified[channel][stream]

    async def get_stream_source(self, channel: int, stream: Optional[str] = None) -> Optional[str]:
        """Return the stream source url."""
        try:
            await self.login()
        except LoginError:
            return None

        if stream is None:
            stream = self._stream

        if stream not in ["main", "sub", "ext", "autotrack_sub", "telephoto_sub"]:
            return None
        if self.protocol == "rtmp":
            return self.get_rtmp_stream_source(channel, stream)
        if self.protocol == "flv" or stream in ["autotrack_sub", "telephoto_sub"]:
            return self.get_flv_stream_source(channel, stream)
        if self.protocol == "rtsp":
            return await self.get_rtsp_stream_source(channel, stream)
        return None

    async def get_vod_source(
        self,
        channel: int,
        filename: str,
        stream: Optional[str] = None,
        request_type: VodRequestType = VodRequestType.FLV,
    ) -> tuple[str, str]:
        """Return the VOD source url."""
        if channel not in self._stream_channels:
            raise InvalidParameterError(f"get_vod_source: no camera connected to channel '{channel}'")

        # Since no request is made, make sure we are logged in.
        await self.login()

        if stream is None:
            stream = self._stream

        if self._is_nvr and request_type in [VodRequestType.RTMP]:
            _LOGGER.warning("get_vod_source: NVRs do not yet support '%s' vod requests, using FLV instead", request_type.value)
            request_type = VodRequestType.FLV

        if stream == "sub":
            stream_type = 1
        else:
            stream_type = 0

        if request_type in [VodRequestType.FLV, VodRequestType.RTMP]:
            mime = "application/x-mpegURL"
            # Looks like it only works with login/password method, not with token
            # RTMP and FLV need unencoded password
            credentials = f"&user={self._username}&password={self._password}"
        else:
            mime = "video/mp4"
            credentials = f"&token={self._token}"

        if request_type == VodRequestType.RTMP:
            # RTMP port needs to be enabled for playback to work
            if self._rtmp_enabled is None:
                await self.get_state("GetNetPort")
            if self._rtmp_enabled is False:
                await self.set_net_port(enable_rtmp=True)

            url = f"rtmp://{self._host}:{self._rtmp_port}/vod/{filename.replace('/', '%20')}?channel={channel}&stream={stream_type}"
        elif request_type == VodRequestType.FLV:
            if self._use_https:
                http_s = "https"
            else:
                http_s = "http"

            # seek = start x seconds into the file
            url = f"{http_s}://{self._host}:{self._port}/flv?port={self._rtmp_port}&app=bcs&stream=playback.bcs&channel={channel}&type={stream_type}&start={filename}&seek=0"
        elif request_type == VodRequestType.PLAYBACK:
            start_time = ""
            match = re.match(r".*Rec(\w{3})(?:_|_DST)(\d{8})_(\d{6})_.*", filename)
            if match is not None:
                start_time = f"&start={match.group(2)}{match.group(3)}"

            url = f"{self._url}?cmd=Playback&source={filename}&output={filename.replace('/', '_')}{start_time}"
        else:
            raise InvalidParameterError(f"get_vod_source: unsupported request_type '{request_type.value}'")

        return (mime, f"{url}{credentials}")

    async def _generate_NVR_download_vod(
        self,
        filename: str,
        start_time: str,
        end_time: str,
        channel: str,
        stream: str,
    ) -> str:
        start = datetime_to_reolink_time(start_time)
        end = datetime_to_reolink_time(end_time)
        body = [
            {
                "cmd": "NvrDownload",
                "action": 1,
                "param": {
                    "NvrDownload": {
                        "channel": channel,
                        "iLogicChannel": 0,
                        "streamType": stream,
                        "StartTime": start,
                        "EndTime": end,
                    }
                },
            }
        ]

        try:
            json_data = await self.send(body, expected_response_type="json")
        except InvalidContentTypeError as err:
            raise InvalidContentTypeError(f"Request NvrDownload error: {str(err)}") from err
        except NoDataError as err:
            raise NoDataError(f"Request NvrDownload error: {str(err)}") from err

        if json_data[0].get("code") != 0:
            raise ApiError(f"Host: {self._host}:{self._port}: Request NvrDownload: API returned error code {json_data[0].get('code', -1)}, response: {json_data}")

        max_filesize = 0
        for file in json_data[0]["value"]["fileList"]:
            filesize = int(file["fileSize"])
            if filesize > max_filesize:
                max_filesize = filesize
                filename = file["fileName"]

        _LOGGER.debug("NVR prepared file %s", filename)

        return filename

    async def download_vod(
        self,
        filename: str,
        wanted_filename: Optional[str] = None,
        start_time: Optional[str] = None,
        end_time: Optional[str] = None,
        channel: Optional[str] = None,
        stream: Optional[str] = None,
    ) -> typings.VOD_download:
        if wanted_filename is None:
            wanted_filename = filename.replace("/", "_")

        body: typings.reolink_json
        if self.is_nvr:
            # NVRs require a additional NvrDownload command to prepare the file for download
            if start_time is None or end_time is None or channel is None or stream is None:
                raise InvalidParameterError("download_vod: for a NVR 'start_time', 'end_time', 'channel' and 'stream' parameters are required")

            filename = await self._generate_NVR_download_vod(filename, start_time, end_time, channel, stream)

        param: dict[str, Any] = {"cmd": "Download", "source": filename, "output": wanted_filename}
        body = [{}]
        response = await self.send(body, param, expected_response_type="application/octet-stream")

        if response.content_length is None:
            response.release()
            raise UnexpectedDataError(f"Host {self._host}:{self._port}: Download VOD: no 'content_length' in the response")
        if response.content_disposition is None or response.content_disposition.filename is None:
            response.release()
            raise UnexpectedDataError(f"Host {self._host}:{self._port}: Download VOD: no 'content_disposition.filename' in the response")

        return typings.VOD_download(response.content_length, response.content_disposition.filename, response.content, response.release, response.headers.get("ETag"))

    def ensure_channel_uid_unique(self):
        """Make sure the channel UIDs are all unique."""
        rev_channel_uids = {}
        for key, value in self._channel_uids.items():
            rev_channel_uids.setdefault(value, set()).add(key)
        duplicate_uids = [values for key, values in rev_channel_uids.items() if len(values) > 1]
        for duplicate in duplicate_uids:
            for ch in duplicate:
                self._channel_uids[ch] = f"{self._channel_uids[ch]}_{ch}"

    def map_host_json_response(self, json_data: typings.reolink_json):
        """Map the JSON objects to internal cache-objects."""
        for data in json_data:
            try:
                if data["code"] == 1:  # Error, like "ability error"
                    continue

                if data["cmd"] == "GetChannelstatus":
                    cur_status = data["value"]["status"]

                    if not self._GetChannelStatus_present and (self._nvr_num_channels == 0 or len(self._channels) == 0):
                        self._channels.clear()
                        self._is_doorbell.clear()

                        self._nvr_num_channels = data["value"]["count"]
                        if self._nvr_num_channels > 0:
                            # Not all Reolink devices respond with "name" attribute.
                            if "name" in cur_status[0]:
                                self._GetChannelStatus_has_name = True
                                self._channel_names.clear()
                            else:
                                self._GetChannelStatus_has_name = False

                            for ch_info in cur_status:
                                if ch_info["online"] == 1:
                                    cur_channel = ch_info["channel"]

                                    if "typeInfo" in ch_info:  # Not all Reolink devices respond with "typeInfo" attribute.
                                        self._channel_models[cur_channel] = ch_info["typeInfo"]
                                        self._is_doorbell[cur_channel] = "Doorbell" in self._channel_models[cur_channel]

                                    if "uid" in ch_info:
                                        self._channel_uids[cur_channel] = ch_info["uid"]

                                    self._channels.append(cur_channel)

                            self.ensure_channel_uid_unique()
                        else:
                            self._channel_names.clear()

                    for ch_info in cur_status:
                        cur_channel = ch_info["channel"]
                        online = ch_info["online"] == 1
                        self._channel_online[cur_channel] = online
                        if online:
                            if "name" in ch_info and ch_info["name"] not in ["0", "1"]:
                                self._channel_names[cur_channel] = ch_info["name"]
                            if "sleep" in ch_info:
                                self._sleep[cur_channel] = ch_info["sleep"] == 1

                    if not self._GetChannelStatus_present:
                        self._GetChannelStatus_present = True

                    if not self._startup:
                        # check for new devices
                        if data["value"]["count"] != self._nvr_num_channels:
                            _LOGGER.info(
                                "New Reolink device discovered connected to %s, number of channels now %s and was %s",
                                self.nvr_name,
                                data["value"]["count"],
                                self._nvr_num_channels,
                            )
                            self._new_devices = True
                        for ch_info in cur_status:
                            if ch_info["online"] == 1:
                                cur_channel = ch_info["channel"]
                                if cur_channel not in self._channels:
                                    _LOGGER.info(
                                        "New Reolink device discovered connected to %s, new channel %s",
                                        self.nvr_name,
                                        cur_channel,
                                    )
                                    self._new_devices = True
                                    break
                                if "uid" in ch_info:
                                    if not self.camera_uid(cur_channel).startswith(ch_info["uid"]):
                                        _LOGGER.info(
                                            "New Reolink device discovered connected to %s, new UID %s",
                                            self.nvr_name,
                                            ch_info["uid"],
                                        )
                                        self._new_devices = True
                                        break
                                if "typeInfo" in ch_info:  # Not all Reolink devices respond with "typeInfo" attribute.
                                    if self.camera_model(cur_channel) != ch_info["typeInfo"]:
                                        _LOGGER.info(
                                            "New Reolink device discovered connected to %s, new model %s",
                                            self.nvr_name,
                                            ch_info["typeInfo"],
                                        )
                                        self._new_devices = True
                                        break

                    break

            except Exception as err:  # pylint: disable=bare-except
                _LOGGER.error(
                    "Host %s:%s failed mapping JSON data: %s, traceback:\n%s\n",
                    self._host,
                    self._port,
                    str(err),
                    traceback.format_exc(),
                )
                continue

        for data in json_data:
            try:
                if data["code"] == 1:  # Error, like "ability error"
                    continue

                if data["cmd"] == "GetDevInfo":
                    dev_info = data["value"]["DevInfo"]
                    self._is_nvr = dev_info.get("exactType", "IPC") in ["NVR", "WIFI_NVR", "HOMEHUB"]
                    self._is_nvr = self._is_nvr or dev_info.get("type", "IPC") in ["NVR", "WIFI_NVR", "HOMEHUB"]
                    self._is_hub = dev_info.get("exactType", "IPC") == "HOMEHUB" or dev_info.get("type", "IPC") == "HOMEHUB"
                    self._nvr_serial = dev_info["serial"]
                    self._nvr_name = dev_info["name"]
                    self._nvr_model = dev_info["model"]
                    self._nvr_item_number = dev_info.get("itemNo")
                    self._nvr_hw_version = dev_info["hardVer"]
                    self._nvr_sw_version = dev_info["firmVer"]
                    if self._nvr_sw_version is not None:
                        self._nvr_sw_version_object = SoftwareVersion(self._nvr_sw_version)

                    # In case the "GetChannelStatus" command not supported by the device.
                    if not self._GetChannelStatus_present and self._nvr_num_channels == 0:
                        self._channels.clear()

                        self._nvr_num_channels = dev_info["channelNum"]

                        if self._is_nvr:
                            _LOGGER.warning(
                                "Your %s NVR doesn't support the 'Getchannelstatus' command. "
                                "Probably you need to update your firmware.\n"
                                "No way to recognize active channels, all %s channels will be considered 'active' as a result",
                                self._nvr_name,
                                self._nvr_num_channels,
                            )

                        if self._nvr_num_channels > 0:
                            for ch in range(self._nvr_num_channels):
                                self._channels.append(ch)
                                if ch not in self._channel_models and self._nvr_model is not None:
                                    self._channel_models[ch] = self._nvr_model
                                    self._is_doorbell[ch] = "Doorbell" in self._nvr_model

                elif data["cmd"] == "GetHddInfo":
                    self._hdd_info = data["value"]["HddInfo"]

                elif data["cmd"] == "GetLocalLink":
                    self._local_link = data["value"]
                    self._mac_address = data["value"]["LocalLink"]["mac"]

                elif data["cmd"] == "GetWifiSignal":
                    self._wifi_signal = data["value"]["wifiSignal"]

                elif data["cmd"] == "GetPerformance":
                    self._performance = data["value"]["Performance"]

                elif data["cmd"] == "GetStateLight":
                    self._state_light = data["value"]["stateLight"]

                elif data["cmd"] == "GetNetPort":
                    self._netport_settings = data["value"]
                    net_port = data["value"]["NetPort"]
                    self._rtsp_port = net_port.get("rtspPort", 554)
                    self._rtmp_port = net_port.get("rtmpPort", 1935)
                    self._onvif_port = net_port.get("onvifPort", 8000)
                    self._rtsp_enabled = net_port.get("rtspEnable", 1) == 1
                    self._rtmp_enabled = net_port.get("rtmpEnable", 1) == 1
                    self._onvif_enabled = net_port.get("onvifEnable", 1) == 1
                    self._subscribe_url = f"http://{self._host}:{self._onvif_port}/onvif/event_service"

                elif data["cmd"] == "GetP2p":
                    self._nvr_uid = data["value"]["P2p"]["uid"]

                elif data["cmd"] == "GetUser":
                    self._users = data["value"]["User"]

                elif data["cmd"] == "GetNtp":
                    self._ntp_settings = data["value"]

                elif data["cmd"] == "GetTime":
                    time_diffrence = (datetime.now() - reolink_time_to_datetime(data["value"]["Time"])).total_seconds()
                    if abs(time_diffrence) < 10:
                        time_diffrence = 0
                    self._host_time_difference = time_diffrence
                    self._time_settings = data["value"]

                elif data["cmd"] == "GetPushCfg":
                    self._push_config = data["value"]

                elif data["cmd"] == "GetAbility":
                    self._abilities = data["value"]["Ability"]

            except Exception as err:  # pylint: disable=bare-except
                _LOGGER.error(
                    "Host %s:%s failed mapping JSON data: %s, traceback:\n%s\n",
                    self._host,
                    self._port,
                    str(err),
                    traceback.format_exc(),
                )
                continue

    def map_channels_json_response(self, json_data, channels: list[int], chime_ids: list[int] | None = None):
        if len(json_data) != len(channels):
            raise UnexpectedDataError(
                f"Host {self._host}:{self._port} error mapping response to channels, received {len(json_data)} responses while requesting {len(channels)} responses",
            )

        if not chime_ids:
            chime_ids = [-1] * len(channels)
        elif len(channels) != len(chime_ids):
            raise UnexpectedDataError(
                f"Host {self._host}:{self._port} error mapping response to channels, channel length {len(channels)} != chime id length {len(chime_ids)}",
            )

        for data, channel, chime_id in zip(json_data, channels, chime_ids):
            if channel == -1:
                self.map_host_json_response([data])
                continue

            self.map_channel_json_response([data], channel, chime_id)

    def map_channel_json_response(self, json_data, channel: int, chime_id: int = -1):
        """Map the JSON objects to internal cache-objects."""
        response_channel = channel
        for data in json_data:
            try:
                if data["code"] == 1:  # -->Error, like "ability error"
                    _LOGGER.debug("Host %s:%s received response error code: %s", self._host, self._port, data)
                    continue

                if data["cmd"] == "GetChnTypeInfo":
                    if data["value"]["typeInfo"] != "":
                        self._channel_models[channel] = data["value"]["typeInfo"]
                    self._is_doorbell[channel] = "Doorbell" in self._channel_models[channel]
                    if data["value"].get("firmVer", "") != "":
                        self._channel_sw_versions[channel] = data["value"]["firmVer"]
                        if self._channel_sw_versions[channel] is not None:
                            self._channel_sw_version_objects[channel] = SoftwareVersion(self._channel_sw_versions[channel])
                    if data["value"].get("boardInfo", "") != "":
                        self._channel_hw_version[channel] = data["value"]["boardInfo"]

                if data["cmd"] == "GetEvents":
                    response_channel = data["value"]["channel"]
                    if response_channel != channel:
                        _LOGGER.error("Host %s:%s: GetEvents response channel %s does not equal requested channel %s", self._host, self._port, response_channel, channel)
                        continue
                    if "ai" in data["value"]:
                        self._ai_detection_states[channel] = {}
                        self._ai_detection_support[channel] = {}
                        for key, value in data["value"]["ai"].items():
                            supported: bool = value.get("support", 0) == 1
                            self._ai_detection_states[channel][key] = supported and value.get("alarm_state", 0) == 1
                            self._ai_detection_support[channel][key] = supported
                        if "other" in data["value"]["ai"]:  # Battery cams use PIR detection with the "other" item
                            if data["value"]["ai"]["other"].get("support", 0) == 1:
                                self._motion_detection_states[channel] = data["value"]["ai"]["other"]["alarm_state"] == 1
                    if "md" in data["value"]:
                        if data["value"]["md"].get("support", 1) == 1:  # Battery cams use PIR detection with the "other" item
                            self._motion_detection_states[channel] = data["value"]["md"]["alarm_state"] == 1
                    if "visitor" in data["value"]:
                        value = data["value"]["visitor"]
                        supported = value.get("support", 0) == 1
                        self._visitor_states[channel] = supported and value.get("alarm_state", 0) == 1
                        self._is_doorbell[channel] = supported

                elif data["cmd"] == "GetMdState":
                    self._motion_detection_states[channel] = data["value"]["state"] == 1

                elif data["cmd"] == "GetAlarm":
                    self._md_alarm_settings[channel] = data["value"]

                elif data["cmd"] == "GetMdAlarm":
                    self._md_alarm_settings[channel] = data["value"]

                elif data["cmd"] == "GetAiAlarm":
                    ai_type = data["value"]["AiAlarm"]["ai_type"]
                    if channel not in self._ai_alarm_settings:
                        self._ai_alarm_settings[channel] = {}
                    self._ai_alarm_settings[channel][ai_type] = data["value"]["AiAlarm"]

                elif data["cmd"] == "GetAiState":
                    self._ai_detection_states[channel] = {}
                    self._ai_detection_support[channel] = {}
                    response_channel = data["value"].get("channel", channel)
                    if response_channel != channel:
                        _LOGGER.error("Host %s:%s: GetAiState response channel %s does not equal requested channel %s", self._host, self._port, response_channel, channel)
                        continue

                    for key, value in data["value"].items():
                        if key == "channel":
                            continue

                        if isinstance(value, int):  # compatibility with firmware < 3.0.0-494
                            self._ai_detection_states[channel][key] = value == 1
                            self._ai_detection_support[channel][key] = True
                        else:
                            # from firmware 3.0.0.0-494 there is a new json structure:
                            # [
                            #     {
                            #         "cmd" : "GetAiState",
                            #         "code" : 0,
                            #         "value" : {
                            #             "channel" : 0,
                            #             "face" : {
                            #                 "alarm_state" : 0,
                            #                 "support" : 0
                            #             },
                            #             "people" : {
                            #                 "alarm_state" : 0,
                            #                 "support" : 1
                            #             },
                            #             "vehicle" : {
                            #                 "alarm_state" : 0,
                            #                 "support" : 1
                            #             }
                            #         }
                            #     }
                            # ]
                            supported = value.get("support", 0) == 1
                            self._ai_detection_states[channel][key] = supported and value.get("alarm_state", 0) == 1
                            self._ai_detection_support[channel][key] = supported

                elif data["cmd"] == "GetOsd":
                    response_channel = data["value"]["Osd"]["channel"]
                    self._osd_settings[channel] = data["value"]
                    if not self._GetChannelStatus_present or not self._GetChannelStatus_has_name:
                        self._channel_names[channel] = data["value"]["Osd"]["osdChannel"]["name"]

                elif data["cmd"] == "GetFtp":
                    self._ftp_settings[channel] = data["value"]

                elif data["cmd"] == "GetFtpV20":
                    self._ftp_settings[channel] = data["value"]

                elif data["cmd"] == "GetPush":
                    self._push_settings[channel] = data["value"]

                elif data["cmd"] == "GetPushV20":
                    self._push_settings[channel] = data["value"]

                elif data["cmd"] == "GetWebHook":
                    self._webhook_settings[channel] = data["value"]

                elif data["cmd"] == "GetEnc":
                    # GetEnc returns incorrect channel for DUO camera
                    # response_channel = data["value"]["Enc"]["channel"]
                    self._enc_settings[channel] = data["value"]

                elif data["cmd"] == "GetRtspUrl":
                    response_channel = data["value"]["rtspUrl"]["channel"]
                    mainStream = data["value"]["rtspUrl"]["mainStream"]
                    subStream = data["value"]["rtspUrl"]["subStream"]
                    self._rtsp_mainStream[channel] = mainStream.replace("rtsp://", f"rtsp://{self._username}:{self._enc_password}@")
                    self._rtsp_subStream[channel] = subStream.replace("rtsp://", f"rtsp://{self._username}:{self._enc_password}@")

                elif data["cmd"] == "GetEmail":
                    self._email_settings[channel] = data["value"]

                elif data["cmd"] == "GetEmailV20":
                    self._email_settings[channel] = data["value"]

                elif data["cmd"] == "GetBuzzerAlarmV20":
                    self._buzzer_settings[channel] = data["value"]

                elif data["cmd"] == "GetIsp":
                    response_channel = data["value"]["Isp"]["channel"]
                    self._isp_settings[channel] = data["value"]

                elif data["cmd"] == "GetImage":
                    self._image_settings[channel] = data["value"]

                elif data["cmd"] == "GetIrLights":
                    self._ir_settings[channel] = data["value"]

                elif data["cmd"] == "GetPowerLed":
                    # GetPowerLed returns incorrect channel
                    # response_channel = data["value"]["PowerLed"]["channel"]
                    self._status_led_settings[channel] = data["value"]

                elif data["cmd"] == "GetWhiteLed":
                    response_channel = data["value"]["WhiteLed"]["channel"]
                    self._whiteled_settings[channel] = data["value"]

                elif data["cmd"] == "GetBatteryInfo":
                    self._battery[channel] = data["value"]["Battery"]

                elif data["cmd"] == "GetPirInfo":
                    self._pir[channel] = data["value"]["pirInfo"]

                elif data["cmd"] == "GetRec":
                    self._recording_settings[channel] = data["value"]

                elif data["cmd"] == "GetRecV20":
                    self._recording_settings[channel] = data["value"]

                elif data["cmd"] == "GetManualRec":
                    self._manual_record_settings[channel] = data["value"]

                elif data["cmd"] == "GetPtzPreset":
                    self._ptz_presets_settings[channel] = data["value"]
                    self._ptz_presets[channel] = {}
                    for preset in data["value"]["PtzPreset"]:
                        if int(preset["enable"]) == 1:
                            preset_name = preset["name"]
                            preset_id = int(preset["id"])
                            self._ptz_presets[channel][preset_name] = preset_id

                elif data["cmd"] == "GetPtzPatrol":
                    self._ptz_patrol_settings[channel] = data["value"]
                    self._ptz_patrols[channel] = {}
                    for patrol in data["value"]["PtzPatrol"]:
                        if int(patrol["enable"]) == 1:
                            patrol_name = patrol.get("name", f"patrol {patrol['id']}")
                            patrol_id = int(patrol["id"])
                            self._ptz_patrols[channel][patrol_name] = patrol_id

                elif data["cmd"] == "GetPtzGuard":
                    self._ptz_guard_settings[channel] = data["value"]

                elif data["cmd"] == "GetPtzCurPos":
                    self._ptz_position[channel] = data["value"]

                elif data["cmd"] == "GetAiCfg":
                    self._auto_track_settings[channel] = data["value"]
                    if "range" in data:
                        self._auto_track_range[channel] = data["range"]

                elif data["cmd"] == "GetPtzTraceSection":
                    self._auto_track_limits[channel] = data["value"]

                elif data["cmd"] == "GetAudioCfg":
                    self._audio_settings[channel] = data["value"]

                elif data["cmd"] == "GetDeviceAudioCfg":
                    self._hub_audio_settings[channel] = data["value"]

                elif data["cmd"] == "GetAudioAlarm":
                    self._audio_alarm_settings[channel] = data["value"]

                elif data["cmd"] == "GetAudioAlarmV20":
                    self._audio_alarm_settings[channel] = data["value"]

                elif data["cmd"] == "GetAudioFileList":
                    self._audio_file_list[channel] = data["value"]

                elif data["cmd"] == "GetDingDongList":
                    self._GetDingDong_present[channel] = True
                    id_list = []
                    for dev in data["value"]["DingDongList"].get("pairedlist", {}):
                        chime_id = dev["deviceId"]
                        id_list.append(chime_id)
                        if chime_id not in self._chime_list:
                            self._chime_list[chime_id] = Chime(
                                host=self,
                                dev_id=chime_id,
                                channel=channel,
                            )
                            if not self._startup:
                                _LOGGER.info(
                                    "New Reolink chime discovered connected to %s, new chime ID %s",
                                    self.nvr_name,
                                    chime_id,
                                )
                                self._new_devices = True
                        chime = self._chime_list[chime_id]
                        if dev["deviceName"]:
                            chime.name = dev["deviceName"]
                        chime.connect_state = dev["netState"]

                    for dev_id, chime in self._chime_list.items():
                        if dev_id not in id_list:
                            chime.connect_state = -1

                elif data["cmd"] == "GetDingDongCfg":
                    self._GetDingDong_present[channel] = True
                    for dev in data["value"]["DingDongCfg"]["pairedlist"]:
                        chime_id = dev["ringId"]
                        if chime_id < 0:
                            continue
                        if chime_id not in self._chime_list:
                            self._chime_list[chime_id] = Chime(
                                host=self,
                                dev_id=chime_id,
                                channel=channel,
                            )
                            if not self._startup:
                                _LOGGER.info(
                                    "New Reolink chime discovered connected to %s, new chime ID %s",
                                    self.nvr_name,
                                    chime_id,
                                )
                                self._new_devices = True
                        chime = self._chime_list[chime_id]
                        chime.name = dev["ringName"]
                        chime.event_info = dev["type"]

                elif data["cmd"] == "DingDongOpt":
                    if chime_id not in self._chime_list:
                        continue
                    chime = self._chime_list[chime_id]
                    value = data["value"]["DingDong"]
                    chime.name = value["name"]
                    chime.led_state = value["ledState"] == 1
                    chime.volume = value["volLevel"]

                elif data["cmd"] == "GetAutoReply":
                    self._auto_reply_settings[channel] = data["value"]

                elif data["cmd"] == "GetAutoFocus":
                    self._auto_focus_settings[channel] = data["value"]

                elif data["cmd"] == "GetZoomFocus":
                    self._zoom_focus_settings[channel] = data["value"]
                    if "range" in data:
                        self._zoom_focus_range[channel] = data["range"]["ZoomFocus"]

            except Exception as err:
                _LOGGER.error(
                    "Host %s:%s (channel %s) failed mapping JSON data: %s, traceback:\n%s\n",
                    self._host,
                    self._port,
                    channel,
                    str(err),
                    traceback.format_exc(),
                )
                continue
            if response_channel != channel:
                _LOGGER.error("Host %s:%s: command %s response channel %s does not equal requested channel %s", self._host, self._port, data["cmd"], response_channel, channel)

    async def set_net_port(
        self,
        enable_onvif: bool | None = None,
        enable_rtmp: bool | None = None,
        enable_rtsp: bool | None = None,
    ) -> None:
        """Set Network Port parameters on the host (NVR or camera)."""
        if self._netport_settings is None:
            await self.get_state("GetNetPort")

        if self._netport_settings is None:
            raise NotSupportedError(f"set_net_port: failed to retrieve current NetPort settings from {self._host}:{self._port}")

        body: typings.reolink_json = [{"cmd": "SetNetPort", "param": self._netport_settings}]

        if enable_onvif is not None:
            body[0]["param"]["NetPort"]["onvifEnable"] = 1 if enable_onvif else 0
        if enable_rtmp is not None:
            body[0]["param"]["NetPort"]["rtmpEnable"] = 1 if enable_rtmp else 0
        if enable_rtsp is not None:
            body[0]["param"]["NetPort"]["rtspEnable"] = 1 if enable_rtsp else 0

        await self.send_setting(body)
        await self.expire_session()  # When changing network port settings, tokens are invalidated.

    async def set_time(self, dateFmt=None, hours24=None, tzOffset=None) -> None:
        """Set time on the host (NVR or camera).
        Arguments:
        dateFmt (string) Format of the date in the OSD timestamp
        hours24 (boolean) True selects 24h format, False selects 12h format
        tzoffset (int) Timezone offset versus UTC in seconds

        Always get current time first"""
        await self.get_state("GetTime")
        if self._time_settings is None:
            raise NotSupportedError(f"set_time: failed to retrieve current time settings from {self._host}:{self._port}")

        body: typings.reolink_json = [{"cmd": "SetTime", "action": 0, "param": self._time_settings}]

        if dateFmt is not None:
            if dateFmt in ["DD/MM/YYYY", "MM/DD/YYYY", "YYYY/MM/DD"]:
                body[0]["param"]["Time"]["timeFmt"] = dateFmt
            else:
                raise InvalidParameterError(f"set_time: date format {dateFmt} not in ['DD/MM/YYYY', 'MM/DD/YYYY', 'YYYY/MM/DD']")

        if hours24 is not None:
            if hours24:
                body[0]["param"]["Time"]["hourFmt"] = 0
            else:
                body[0]["param"]["Time"]["hourFmt"] = 1

        if tzOffset is not None:
            if not isinstance(tzOffset, int):
                raise InvalidParameterError(f"set_time: time zone offset {tzOffset} is not integer")
            if tzOffset < -43200 or tzOffset > 50400:
                raise InvalidParameterError(f"set_time: time zone offset {tzOffset} not in range -43200..50400")
            body[0]["param"]["Time"]["timeZone"] = tzOffset

        await self.send_setting(body)

    async def set_ntp(self, enable: bool | None = None, server: str | None = None, port: int | None = None, interval: int | None = None) -> None:
        """
        Set NTP parameters on the host (NVR or camera).
        Arguments:
        enable (boolean) Enable synchronization
        server (string) Name or IP-Address of time server (or pool)
        port (int) Port number in range of (1..65535)
        interval (int) Interval of synchronization in minutes in range of (60-65535)
        """
        if self._ntp_settings is None:
            await self.get_state("GetNtp")

        if self._ntp_settings is None:
            raise NotSupportedError(f"set_ntp: failed to retrieve current NTP settings from {self._host}:{self._port}")

        body: typings.reolink_json = [{"cmd": "SetNtp", "action": 0, "param": self._ntp_settings}]

        if enable is not None:
            if enable:
                body[0]["param"]["Ntp"]["enable"] = 1
            else:
                body[0]["param"]["Ntp"]["enable"] = 0

        if server is not None:
            body[0]["param"]["Ntp"]["server"] = server

        if port is not None:
            if not isinstance(port, int):
                raise InvalidParameterError(f"set_ntp: Invalid NTP port {port} specified, type is not integer")
            if port < 1 or port > 65535:
                raise InvalidParameterError(f"set_ntp: Invalid NTP port {port} specified, out of valid range 1...65535")
            body[0]["param"]["Ntp"]["port"] = port

        if interval is not None:
            if not isinstance(interval, int):
                raise InvalidParameterError(f"set_ntp: Invalid NTP interval {interval} specified, type is not integer")
            if interval < 60 or interval > 65535:
                raise InvalidParameterError(f"set_ntp: Invalid NTP interval {interval} specified, out of valid range 60...65535")
            body[0]["param"]["Ntp"]["interval"] = interval

        await self.send_setting(body)

    async def sync_ntp(self) -> None:
        """Sync date and time on the host via NTP now."""
        if self._ntp_settings is None:
            await self.get_state("GetNtp")

        if self._ntp_settings is None:
            raise NotSupportedError(f"set_ntp: failed to retrieve current NTP settings from {self._host}:{self._port}")

        body: typings.reolink_json = [{"cmd": "SetNtp", "action": 0, "param": self._ntp_settings}]
        body[0]["param"]["Ntp"]["interval"] = 0

        await self.send_setting(body)

    async def set_state_light(self, enable: bool) -> None:
        """Set the state light of the NVR/Hub."""
        if not self.supported(None, "state_light"):
            raise NotSupportedError(f"set_state_light: not supported by {self.nvr_name}")

        body: typings.reolink_json = [{"cmd": "SetStateLight", "param": {"stateLight": {"enable": 1 if enable else 0}}}]
        await self.send_setting(body)

    def get_focus(self, channel: int) -> int:
        """Get absolute focus value."""
        if channel not in self._channels:
            raise InvalidParameterError(f"get_focus: no camera connected to channel '{channel}'")
        if channel not in self._zoom_focus_settings or not self._zoom_focus_settings[channel]:
            raise NotSupportedError(f"get_focus: ZoomFocus on camera {self.camera_name(channel)} is not available")

        return self._zoom_focus_settings[channel]["ZoomFocus"]["focus"]["pos"]

    async def set_focus(self, channel: int, focus: int) -> None:
        """Set absolute focus value.
        Parameters:
        focus (int) 0..223"""
        if channel not in self._channels:
            raise InvalidParameterError(f"set_focus: no camera connected to channel '{channel}'")
        if not self.supported(channel, "focus"):
            raise NotSupportedError(f"set_focus: not supported by camera {self.camera_name(channel)}")
        min_focus = self.zoom_range(channel)["focus"]["pos"]["min"]
        max_focus = self.zoom_range(channel)["focus"]["pos"]["max"]
        if not isinstance(focus, int):
            raise InvalidParameterError(f"set_focus: focus value {focus} not integer")
        if focus not in range(min_focus, max_focus + 1):
            raise InvalidParameterError(f"set_focus: focus value {focus} not in range {min_focus}..{max_focus}")

        body = [
            {
                "cmd": "StartZoomFocus",
                "action": 0,
                "param": {"ZoomFocus": {"channel": channel, "op": "FocusPos", "pos": focus}},
            }
        ]

        await self.send_setting(body)
        await asyncio.sleep(3)
        await self.get_state(cmd="GetZoomFocus")

    def autofocus_enabled(self, channel: int) -> bool:
        """Auto focus enabled."""
        if channel not in self._auto_focus_settings:
            return True

        return self._auto_focus_settings[channel]["AutoFocus"]["disable"] == 0

    async def set_autofocus(self, channel: int, enable: bool) -> None:
        """Enable/Disable AutoFocus on a camera."""
        if channel not in self._channels:
            raise InvalidParameterError(f"set_autofocus: no camera connected to channel '{channel}'")
        if channel not in self._auto_focus_settings:
            raise NotSupportedError(f"set_autofocus: AutoFocus on camera {self.camera_name(channel)} is not available")

        body: typings.reolink_json = [{"cmd": "SetAutoFocus", "action": 0, "param": {"AutoFocus": {"disable": 0 if enable else 1, "channel": channel}}}]
        await self.send_setting(body)

    def get_zoom(self, channel: int) -> int:
        """Get absolute zoom value."""
        if channel not in self._channels:
            raise InvalidParameterError(f"get_zoom: no camera connected to channel '{channel}'")
        if channel not in self._zoom_focus_settings or not self._zoom_focus_settings[channel]:
            raise NotSupportedError(f"get_zoom: ZoomFocus on camera {self.camera_name(channel)} is not available")

        return self._zoom_focus_settings[channel]["ZoomFocus"]["zoom"]["pos"]

    async def set_zoom(self, channel: int, zoom: int) -> None:
        """Set absolute zoom value.
        Parameters:
        zoom (int) 0..33"""
        if channel not in self._channels:
            raise InvalidParameterError(f"set_zoom: no camera connected to channel '{channel}'")
        if not self.supported(channel, "zoom"):
            raise NotSupportedError(f"set_zoom: not supported by camera {self.camera_name(channel)}")
        min_zoom = self.zoom_range(channel)["zoom"]["pos"]["min"]
        max_zoom = self.zoom_range(channel)["zoom"]["pos"]["max"]
        if not isinstance(zoom, int):
            raise InvalidParameterError(f"set_zoom: zoom value {zoom} not integer")
        if zoom not in range(min_zoom, max_zoom + 1):
            raise InvalidParameterError(f"set_zoom: zoom value {zoom} not in range {min_zoom}..{max_zoom}")

        body = [
            {
                "cmd": "StartZoomFocus",
                "action": 0,
                "param": {"ZoomFocus": {"channel": channel, "op": "ZoomPos", "pos": zoom}},
            }
        ]

        await self.send_setting(body)
        await asyncio.sleep(3)
        await self.get_state(cmd="GetZoomFocus")

    def ptz_presets(self, channel: int) -> dict:
        if channel not in self._ptz_presets:
            return {}

        return self._ptz_presets[channel]

    def ptz_patrols(self, channel: int) -> dict:
        if channel not in self._ptz_patrols:
            return {}

        return self._ptz_patrols[channel]

    async def ctrl_ptz_patrol(self, channel: int, value: bool) -> None:
        """Start/Stop PTZ patrol."""
        if not self.supported(channel, "ptz_patrol"):
            raise NotSupportedError(f"ctrl_ptz_patrol: ptz patrol on camera {self.camera_name(channel)} is not available")

        patrol = list(self.ptz_patrols(channel).values())[0]
        if value:
            cmd = "StartPatrol"
        else:
            cmd = "StopPatrol"

        await self.set_ptz_command(channel, command=cmd, patrol=patrol)

    async def set_ptz_command(self, channel: int, command: str | None = None, preset: int | str | None = None, speed: int | None = None, patrol: int | None = None) -> None:
        """Send PTZ command to the camera, list of possible commands see PtzEnum."""

        if channel not in self._channels:
            raise InvalidParameterError(f"set_ptz_command: no camera connected to channel '{channel}'")
        if speed is not None and not isinstance(speed, int):
            raise InvalidParameterError(f"set_ptz_command: speed {speed} is not integer")
        if speed is not None and not self.supported(channel, "ptz_speed"):
            raise NotSupportedError(f"set_ptz_command: ptz speed on camera {self.camera_name(channel)} is not available")
        command_list = [com.value for com in PtzEnum]
        if command is not None and command not in command_list and patrol is None:
            raise InvalidParameterError(f"set_ptz_command: command {command} not in {command_list}")

        if preset is not None:
            command = "ToPos"
            if isinstance(preset, str):
                if preset not in self.ptz_presets(channel):
                    raise InvalidParameterError(f"set_ptz_command: preset '{preset}' not in available presets {list(self.ptz_presets(channel).keys())}")
                preset = self.ptz_presets(channel)[preset]
            if not isinstance(preset, int):
                raise InvalidParameterError(f"set_ptz_command: preset {preset} is not integer")

        if command is None:
            raise InvalidParameterError("set_ptz_command: No command or preset specified.")

        body: typings.reolink_json = [
            {
                "cmd": "PtzCtrl",
                "action": 0,
                "param": {"channel": channel, "op": command},
            }
        ]

        if speed:
            body[0]["param"]["speed"] = speed
        if preset:
            body[0]["param"]["id"] = preset
        if patrol:
            body[0]["param"]["id"] = patrol

        await self.send_setting(body)

    def ptz_pan_position(self, channel: int) -> int:
        """pan position"""
        if channel not in self._ptz_position:
            return 0

        return self._ptz_position[channel]["PtzCurPos"]["Ppos"]

    def ptz_guard_enabled(self, channel: int) -> bool:
        if channel not in self._ptz_guard_settings:
            return False

        values = self._ptz_guard_settings[channel]["PtzGuard"]
        return values["benable"] == 1 and values["bexistPos"] == 1

    def ptz_guard_time(self, channel: int) -> int:
        """Guard point return time in seconds"""
        if channel not in self._ptz_guard_settings:
            return 60

        return self._ptz_guard_settings[channel]["PtzGuard"]["timeout"]

    async def set_ptz_guard(self, channel: int, command: str | None = None, enable: bool | None = None, time: int | None = None) -> None:
        """Send PTZ guard."""

        if channel not in self._channels:
            raise InvalidParameterError(f"set_ptz_guard: no camera connected to channel '{channel}'")
        if time is not None and not isinstance(time, int):
            raise InvalidParameterError(f"set_ptz_guard: guard time {time} is not integer")
        command_list = [com.value for com in GuardEnum]
        if command is not None and command not in command_list:
            raise InvalidParameterError(f"set_ptz_guard: command {command} not in {command_list}")

        params: dict[str, Any] = {"channel": channel}
        if command is not None:
            params["cmdStr"] = command
            if command == "setPos":
                params["bSaveCurrentPos"] = 1
        if command is None:
            params["cmdStr"] = "setPos"
        if enable is not None:
            params["benable"] = 1 if enable else 0
        if time is not None:
            params["timeout"] = time

        body: typings.reolink_json = [{"cmd": "SetPtzGuard", "action": 0, "param": {"PtzGuard": params}}]
        await self.send_setting(body)

    async def ptz_callibrate(self, channel: int) -> None:
        """Callibrate PTZ of the camera."""
        if channel not in self._channels:
            raise InvalidParameterError(f"ptz_callibrate: no camera connected to channel '{channel}'")

        body: typings.reolink_json = [{"cmd": "PtzCheck", "action": 0, "param": {"channel": channel}}]
        await self.send_setting(body)

    def auto_track_enabled(self, channel: int) -> bool:
        if channel not in self._auto_track_settings:
            return False

        if "bSmartTrack" in self._auto_track_settings[channel]:
            return self._auto_track_settings[channel]["bSmartTrack"] == 1

        return self._auto_track_settings[channel]["aiTrack"] == 1

    def auto_track_disappear_time(self, channel: int) -> int:
        if channel not in self._auto_track_settings:
            return -1

        return self._auto_track_settings[channel].get("aiDisappearBackTime", -1)

    def auto_track_stop_time(self, channel: int) -> int:
        if channel not in self._auto_track_settings:
            return -1

        return self._auto_track_settings[channel].get("aiStopBackTime", -1)

    def auto_track_method(self, channel: int) -> Optional[int]:
        if channel not in self._auto_track_settings:
            return None

        return self._auto_track_settings[channel].get("aiTrack")

    async def set_auto_tracking(
        self, channel: int, enable: bool | None = None, disappear_time: int | None = None, stop_time: int | None = None, method: int | str | None = None
    ) -> None:
        if channel not in self._channels:
            raise InvalidParameterError(f"set_auto_tracking: no camera connected to channel '{channel}'")
        if not self.supported(channel, "auto_track"):
            raise NotSupportedError(f"set_auto_tracking: Auto tracking on camera {self.camera_name(channel)} is not available")

        params = {"channel": channel}
        if enable is not None:
            if "bSmartTrack" in self._auto_track_settings[channel]:
                params["bSmartTrack"] = 1 if enable else 0
            else:
                params["aiTrack"] = 1 if enable else 0
        if disappear_time is not None:
            params["aiDisappearBackTime"] = disappear_time
        if stop_time is not None:
            params["aiStopBackTime"] = stop_time
        if method is not None:
            if isinstance(method, str):
                method_int = TrackMethodEnum[method].value
            else:
                method_int = method
            params["aiTrack"] = method_int
            method_list = [val.value for val in TrackMethodEnum]
            if method_int not in method_list:
                raise InvalidParameterError(f"set_auto_tracking: method {method_int} not in {method_list}")

        body = [{"cmd": "SetAiCfg", "action": 0, "param": params}]
        await self.send_setting(body)

    def auto_track_limit_left(self, channel: int) -> int:
        """-1 = limit not set"""
        if channel not in self._auto_track_limits:
            return -1

        return self._auto_track_limits[channel]["PtzTraceSection"]["LimitLeft"]

    def auto_track_limit_right(self, channel: int) -> int:
        """-1 = limit not set"""
        if channel not in self._auto_track_limits:
            return -1

        return self._auto_track_limits[channel]["PtzTraceSection"]["LimitRight"]

    async def set_auto_track_limit(self, channel: int, left: int | None = None, right: int | None = None) -> None:
        """-1 = disable limit"""
        if channel not in self._channels:
            raise InvalidParameterError(f"set_auto_track_limit: no camera connected to channel '{channel}'")
        if not self.supported(channel, "auto_track_limit"):
            raise NotSupportedError(f"set_auto_track_limit: Auto track limits on camera {self.camera_name(channel)} is not available")
        if left is None and right is None:
            raise InvalidParameterError("set_auto_track_limit: either left or right limit needs to be specified")
        if left is not None and (left < -1 or left > 2700):
            raise InvalidParameterError(f"set_auto_track_limit: left limit {left} not in range -1...2700")
        if right is not None and (right < -1 or right > 2700):
            raise InvalidParameterError(f"set_auto_track_limit: right limit {right} not in range -1...2700")

        params = {"channel": channel}
        if left is not None:
            params["LimitLeft"] = left
        if right is not None:
            params["LimitRight"] = right

        body = [{"cmd": "SetPtzTraceSection", "action": 0, "param": {"PtzTraceSection": params}}]
        await self.send_setting(body)

    def validate_osd_pos(self, pos) -> bool:
        """Helper function for validating an OSD position
        Returns True, if a valid position is specified"""
        return pos in [
            "Upper Left",
            "Upper Right",
            "Top Center",
            "Bottom Center",
            "Lower Left",
            "Lower Right",
        ]

    async def set_osd(self, channel: int, namePos=None, datePos=None, enableWaterMark=None) -> None:
        """Set OSD parameters.
        Parameters:
        namePos (string) specifies the position of the camera name - "Off" disables this OSD
        datePos (string) specifies the position of the date - "Off" disables this OSD
        enableWaterMark (boolean) enables/disables the Logo (WaterMark) if supported"""
        if channel not in self._channels:
            raise InvalidParameterError(f"set_osd: no camera connected to channel '{channel}'")

        await self.get_state("GetOsd")

        if channel not in self._osd_settings or not self._osd_settings[channel]:
            raise NotSupportedError(f"set_osd: OSD on camera {self.camera_name(channel)} is not available")

        body: typings.reolink_json = [{"cmd": "SetOsd", "action": 0, "param": self._osd_settings[channel]}]

        if namePos is not None:
            if namePos == "Off":
                body[0]["param"]["Osd"]["osdChannel"]["enable"] = 0
            else:
                if not self.validate_osd_pos(namePos):
                    raise InvalidParameterError(f"set_osd: Invalid name OSD position specified '{namePos}'")
                body[0]["param"]["Osd"]["osdChannel"]["enable"] = 1
                body[0]["param"]["Osd"]["osdChannel"]["pos"] = namePos

        if datePos is not None:
            if datePos == "Off":
                body[0]["param"]["Osd"]["osdTime"]["enable"] = 0
            else:
                if not self.validate_osd_pos(datePos):
                    raise InvalidParameterError(f"set_osd: Invalid date OSD position specified '{datePos}'")
                body[0]["param"]["Osd"]["osdTime"]["enable"] = 1
                body[0]["param"]["Osd"]["osdTime"]["pos"] = datePos

        if enableWaterMark is not None:
            if "watermark" in body[0]["param"]["Osd"]:
                if enableWaterMark:
                    body[0]["param"]["Osd"]["watermark"] = 1
                else:
                    body[0]["param"]["Osd"]["watermark"] = 0
            else:
                _LOGGER.debug(
                    'Ignoring "enable watermark" request. Not supported by camera %s.',
                    self.camera_name(channel),
                )

        await self.send_setting(body)

    async def set_push(self, channel: int | None, enable: bool) -> None:
        """Set the Push-notifications parameter."""
        if not self.supported(channel, "push"):
            raise NotSupportedError(f"set_push: push-notifications on camera {self.camera_name(channel)} are not available")

        body: typings.reolink_json
        on_off = 1 if enable else 0
        if channel is None:
            if self.api_version("GetPush") >= 1:
                body = [{"cmd": "SetPushV20", "action": 0, "param": {"Push": {"enable": on_off}}}]
                await self.send_setting(body)
                if self.supported(None, "push_config"):
                    await self.get_state(cmd="GetPushCfg")
                return

            for ch in self._channels:
                if self.supported(ch, "push"):
                    body = [{"cmd": "SetPush", "action": 0, "param": {"Push": {"schedule": {"enable": on_off, "channel": ch}}}}]
                    await self.send_setting(body)
            if self.supported(None, "push_config"):
                await self.get_state(cmd="GetPushCfg")
            return

        if channel not in self._channels:
            raise InvalidParameterError(f"set_push: no camera connected to channel '{channel}'")

        if self.api_version("GetPush") >= 1:
            body = [{"cmd": "SetPushV20", "action": 0, "param": {"Push": {"scheduleEnable": on_off, "schedule": {"channel": channel}}}}]
        else:
            body = [{"cmd": "SetPush", "action": 0, "param": {"Push": {"schedule": {"enable": on_off, "channel": channel}}}}]

        await self.send_setting(body)

    async def set_ftp(self, channel: int | None, enable: bool) -> None:
        """Set the FTP-notifications parameter."""
        if not self.supported(channel, "ftp"):
            raise NotSupportedError(f"set_ftp: FTP on camera {self.camera_name(channel)} is not available")

        body: typings.reolink_json
        on_off = 1 if enable else 0
        if channel is None:
            if self.api_version("GetFtp") >= 1:
                body = [{"cmd": "SetFtpV20", "action": 0, "param": {"Ftp": {"enable": on_off}}}]
                await self.send_setting(body)
                return

            for ch in self._channels:
                if self.supported(ch, "ftp"):
                    body = [{"cmd": "SetFtp", "action": 0, "param": {"Ftp": {"schedule": {"enable": on_off, "channel": ch}}}}]
                    await self.send_setting(body)
            return

        if channel not in self._channels:
            raise InvalidParameterError(f"set_ftp: no camera connected to channel '{channel}'")

        if self.api_version("GetFtp") >= 1:
            body = [{"cmd": "SetFtpV20", "action": 0, "param": {"Ftp": {"scheduleEnable": on_off, "schedule": {"channel": channel}}}}]
        else:
            body = [{"cmd": "SetFtp", "action": 0, "param": {"Ftp": {"schedule": {"enable": on_off, "channel": channel}}}}]

        await self.send_setting(body)

    async def set_email(self, channel: int | None, enable: bool) -> None:
        if not self.supported(channel, "email"):
            raise NotSupportedError(f"set_email: Email on camera {self.camera_name(channel)} is not available")

        body: typings.reolink_json
        on_off = 1 if enable else 0
        if channel is None:
            if self.api_version("GetEmail") >= 1:
                body = [{"cmd": "SetEmailV20", "action": 0, "param": {"Email": {"enable": on_off}}}]
                await self.send_setting(body)
                return

            for ch in self._channels:
                if self.supported(ch, "email"):
                    body = [{"cmd": "SetEmail", "action": 0, "param": {"Email": {"schedule": {"enable": on_off, "channel": ch}}}}]
                    await self.send_setting(body)
            return

        if channel not in self._channels:
            raise InvalidParameterError(f"set_email: no camera connected to channel '{channel}'")

        if self.api_version("GetEmail") >= 1:
            body = [{"cmd": "SetEmailV20", "action": 0, "param": {"Email": {"scheduleEnable": on_off, "schedule": {"channel": channel}}}}]
        else:
            body = [{"cmd": "SetEmail", "action": 0, "param": {"Email": {"schedule": {"enable": on_off, "channel": channel}}}}]

        await self.send_setting(body)

    async def set_recording(self, channel: int | None, enable: bool) -> None:
        """Set the recording parameter."""
        if not self.supported(channel, "recording"):
            raise NotSupportedError(f"set_recording: recording on camera {self.camera_name(channel)} is not available")

        body: typings.reolink_json
        on_off = 1 if enable else 0
        if channel is None:
            if self.api_version("GetRec") >= 1:
                body = [{"cmd": "SetRecV20", "action": 0, "param": {"Rec": {"enable": on_off}}}]
                await self.send_setting(body)
                return

            for ch in self._channels:
                if self.supported(ch, "recording"):
                    body = [{"cmd": "SetRec", "action": 0, "param": {"Rec": {"schedule": {"enable": on_off, "channel": ch}}}}]
                    await self.send_setting(body)
            return

        if channel not in self._channels:
            raise InvalidParameterError(f"set_recording: no camera connected to channel '{channel}'")

        if self.api_version("GetRec") >= 1:
            body = [{"cmd": "SetRecV20", "action": 0, "param": {"Rec": {"scheduleEnable": on_off, "schedule": {"channel": channel}}}}]
        else:
            body = [{"cmd": "SetRec", "action": 0, "param": {"Rec": {"schedule": {"enable": on_off, "channel": channel}}}}]

        await self.send_setting(body)

    async def set_manual_record(self, channel: int, enable: bool) -> None:
        """Start/Stop manual recording."""
        if not self.supported(channel, "manual_record"):
            raise NotSupportedError(f"set_manual_record: manual recording on camera {self.camera_name(channel)} is not available")
        if channel not in self._channels:
            raise InvalidParameterError(f"set_manual_record: no camera connected to channel '{channel}'")

        on_off = 1 if enable else 0
        body = [{"cmd": "SetManualRec", "action": 0, "param": {"Rec": {"channel": channel, "enable": on_off}}}]
        await self.send_setting(body)

    async def set_buzzer(self, channel: int | None, enable: bool) -> None:
        """Set the NVR buzzer parameter."""
        if not self.supported(channel, "buzzer"):
            raise NotSupportedError(f"set_buzzer: NVR buzzer on camera {self.camera_name(channel)} is not available")

        body: typings.reolink_json
        on_off = 1 if enable else 0
        if channel is None:
            body = [{"cmd": "SetBuzzerAlarmV20", "action": 0, "param": {"Buzzer": {"enable": on_off}}}]
            await self.send_setting(body)
            return

        if channel not in self._channels:
            raise InvalidParameterError(f"set_recording: no camera connected to channel '{channel}'")

        body = [{"cmd": "SetBuzzerAlarmV20", "action": 0, "param": {"Buzzer": {"scheduleEnable": on_off, "schedule": {"channel": channel}}}}]
        await self.send_setting(body)

    async def set_audio(self, channel: int, enable: bool) -> None:
        if channel not in self._channels:
            raise InvalidParameterError(f"set_audio: no camera connected to channel '{channel}'")
        await self.get_state(cmd="GetEnc")
        if channel not in self._enc_settings:
            raise NotSupportedError(f"set_audio: Audio on camera {self.camera_name(channel)} is not available")

        body: typings.reolink_json = [{"cmd": "SetEnc", "action": 0, "param": self._enc_settings[channel]}]
        body[0]["param"]["Enc"]["audio"] = 1 if enable else 0

        await self.send_setting(body)

    async def set_ir_lights(self, channel: int, enable: bool) -> None:
        if channel not in self._channels:
            raise InvalidParameterError(f"set_ir_lights: no camera connected to channel '{channel}'")
        if channel not in self._ir_settings:
            raise NotSupportedError(f"set_ir_lights: IR light on camera {self.camera_name(channel)} is not available")

        state = "Auto" if enable else "Off"
        body: typings.reolink_json = [
            {
                "cmd": "SetIrLights",
                "action": 0,
                "param": {"IrLights": {"channel": channel, "state": state}},
            }
        ]

        await self.send_setting(body)

    async def set_status_led(self, channel: int, state: bool | str, doorbell: bool = False) -> None:
        if channel not in self._channels:
            raise InvalidParameterError(f"set_status_led: no camera connected to channel '{channel}'")
        if not self.supported(channel, "status_led"):
            raise NotSupportedError(f"set_status_led: Status led on camera {self.camera_name(channel)} is not available")

        if isinstance(state, bool):
            value = "On" if state else "Off"
        else:
            value = state

        val_list = [val.value for val in StatusLedEnum]
        if value not in val_list:
            raise InvalidParameterError(f"set_status_led: value {value} not in {val_list}")

        if doorbell:
            param = {"channel": channel, "eDoorbellLightState": value}
        else:
            param = {"channel": channel, "state": value}

        body: typings.reolink_json = [{"cmd": "SetPowerLed", "action": 0, "param": {"PowerLed": param}}]
        await self.send_setting(body)

    async def set_whiteled(self, channel: int, state: bool | None = None, brightness: int | None = None, mode: int | str | None = None) -> None:
        """
        Set the WhiteLed parameter.
        with Reolink Duo GetWhiteLed returns an error state
        SetWhiteLed appears to require 4 parameters
          state - two values 0/1 possibly OFF/ON
          channel - appears to default to 0
          mode - three values I think
            0  Night Mode Off
            1  Night Mode On , AUTO on
            3  Night Mode On, Set Time On
          brightness - brigtness level range 0 to 100

          TO BE CONFIRMED
          There may be an extra set of parameters with Duo - dont know with others
          LightingSchedule : { EndHour , EndMin, StartHour,StartMin  }
        """
        if channel not in self._channels:
            raise InvalidParameterError(f"set_whiteled: no camera connected to channel '{channel}'")
        if channel not in self._whiteled_settings or not self._whiteled_settings[channel]:
            raise NotSupportedError(f"set_whiteled: White Led on camera {self.camera_name(channel)} is not available")

        settings = {"channel": channel}
        if state is not None:
            settings["state"] = 1 if state else 0
        if brightness is not None:
            settings["bright"] = brightness
            if brightness < 0 or brightness > 100:
                raise InvalidParameterError(f"set_whiteled: brightness {brightness} not in range 0..100")
        if mode is not None:
            if isinstance(mode, str):
                mode_int = SpotlightModeEnum[mode].value
            else:
                mode_int = mode
            settings["mode"] = mode_int
            mode_list = [mode.value for mode in SpotlightModeEnum]
            if mode_int not in mode_list:
                raise InvalidParameterError(f"set_whiteled: mode {mode_int} not in {mode_list}")

        body = [
            {
                "cmd": "SetWhiteLed",
                "param": {"WhiteLed": settings},
            }
        ]

        await self.send_setting(body, wait_before_get=3)

    async def set_spotlight_lighting_schedule(self, channel: int, endhour=6, endmin=0, starthour=18, startmin=0) -> None:
        """Stub to handle setting the time period where spotlight (WhiteLed) will be on when NightMode set and AUTO is off.
        Time in 24-hours format"""
        if channel not in self._channels:
            raise InvalidParameterError(f"set_spotlight_lighting_schedule: no camera connected to channel '{channel}'")
        if channel not in self._whiteled_settings or not self._whiteled_settings[channel]:
            raise NotSupportedError(f"set_spotlight_lighting_schedule: White Led on camera {self.camera_name(channel)} is not available")

        if (
            endhour < 0
            or endhour > 23
            or endmin < 0
            or endmin > 59
            or starthour < 0
            or starthour > 23
            or startmin < 0
            or startmin > 59
            or (endhour == starthour and endmin < startmin)
            or (not (endhour < 12 and starthour > 16) and (endhour < starthour))
        ):
            raise InvalidParameterError(
                f"set_spotlight_lighting_schedule: Parameter error on camera {self.camera_name(channel)} start time: {starthour}:{startmin}, end time: {endhour}:{endmin}"
            )

        body = [
            {
                "cmd": "SetWhiteLed",
                "param": {
                    "WhiteLed": {
                        "LightingSchedule": {
                            "EndHour": endhour,
                            "EndMin": endmin,
                            "StartHour": starthour,
                            "StartMin": startmin,
                        },
                        "channel": channel,
                        "mode": 3,
                    }
                },
            }
        ]

        await self.send_setting(body)

    async def set_spotlight(self, channel: int, enable: bool) -> None:
        """Simply calls set_whiteled with brightness 100, mode 3 after setting lightning schedule to on all the time 0000 to 2359."""
        if enable:
            await self.set_spotlight_lighting_schedule(channel, 23, 59, 0, 0)
            await self.set_whiteled(channel, enable, 100, 3)
            return

        await self.set_spotlight_lighting_schedule(channel, 0, 0, 0, 0)
        await self.set_whiteled(channel, enable, 100, 1)

    async def set_volume(self, channel: int, volume: int | None = None, doorbell_button_sound: bool | None = None) -> None:
        if channel not in self._channels:
            raise InvalidParameterError(f"set_volume: no camera connected to channel '{channel}'")
        if volume is not None:
            if not self.supported(channel, "volume"):
                raise NotSupportedError(f"set_volume: Volume control on camera {self.camera_name(channel)} is not available")
            if not isinstance(volume, int):
                raise InvalidParameterError(f"set_volume: volume {volume} not integer")
            if volume < 0 or volume > 100:
                raise InvalidParameterError(f"set_volume: volume {volume} not in range 0...100")
        if doorbell_button_sound is not None:
            if not self.supported(channel, "doorbell_button_sound"):
                raise NotSupportedError(f"set_volume: Doorbell button sound control on camera {self.camera_name(channel)} is not available")
            if not isinstance(doorbell_button_sound, bool):
                raise InvalidParameterError(f"set_volume: doorbell_button_sound {doorbell_button_sound} not boolean")

        params = {"channel": channel}
        if volume is not None:
            params["volume"] = volume
        if doorbell_button_sound is not None:
            params["visitorLoudspeaker"] = 1 if doorbell_button_sound else 0

        body = [{"cmd": "SetAudioCfg", "action": 0, "param": {"AudioCfg": params}}]
        await self.send_setting(body)

    async def set_hub_audio(
        self,
        channel: int | None = None,
        alarm_volume: int | None = None,
        message_volume: int | None = None,
        alarm_tone_id: int | None = None,
        visitor_tone_id: int | None = None,
    ) -> None:
        if channel is None:
            channel = self._channels[0]
        if channel not in self._channels:
            raise InvalidParameterError(f"set_hub_audio: no camera connected to channel '{channel}'")
        if not self.supported(channel, "hub_audio"):
            raise NotSupportedError(f"set_hub_audio: Hub audio control is not available on {self.nvr_name}")
        if alarm_volume is not None:
            if not isinstance(alarm_volume, int):
                raise InvalidParameterError(f"set_hub_audio: alarm_volume {alarm_volume} not integer")
            if alarm_volume < 0 or alarm_volume > 100:
                raise InvalidParameterError(f"set_hub_audio: alarm_volume {alarm_volume} not in range 0...100")
        if message_volume is not None:
            if not isinstance(message_volume, int):
                raise InvalidParameterError(f"set_hub_audio: message_volume {message_volume} not integer")
            if message_volume < 0 or message_volume > 100:
                raise InvalidParameterError(f"set_hub_audio: message_volume {message_volume} not in range 0...100")
        tone_id_list = [val.value for val in HubToneEnum]
        if alarm_tone_id is not None and alarm_tone_id not in tone_id_list:
            raise InvalidParameterError(f"set_hub_audio: alarm_tone_id {alarm_tone_id} not in {tone_id_list}")
        if visitor_tone_id is not None:
            if visitor_tone_id not in tone_id_list:
                raise InvalidParameterError(f"set_hub_audio: visitor_tone_id {visitor_tone_id} not in {tone_id_list}")
            if not self.is_doorbell(channel):
                raise InvalidParameterError("set_hub_audio: visitor_tone_id only supported for doorbells")

        params = {"channel": channel}
        if alarm_volume is not None:
            params["alarmVolume"] = alarm_volume
        if message_volume is not None:
            params["cuesVolume"] = message_volume
        if alarm_tone_id is not None:
            params["alarmRingToneId"] = alarm_tone_id
        if visitor_tone_id is not None:
            params["ringToneId"] = visitor_tone_id

        body = [{"cmd": "SetDeviceAudioCfg", "action": 0, "param": {"DeviceAudioCfg": params}}]
        await self.send_setting(body)

    async def play_quick_reply(self, channel: int, file_id: int) -> None:
        if channel not in self._channels:
            raise InvalidParameterError(f"play_quick_reply: no camera connected to channel '{channel}'")
        if not self.supported(channel, "play_quick_reply"):
            raise NotSupportedError(f"play_quick_reply: Play quick reply on camera {self.camera_name(channel)} is not available")
        if file_id is not None and not isinstance(file_id, int):
            raise InvalidParameterError(f"play_quick_reply: file_id {file_id} not integer")
        if file_id is not None and file_id not in self.quick_reply_dict(channel):
            raise InvalidParameterError(f"play_quick_reply: file_id {file_id} not in {list(self.quick_reply_dict(channel))}")

        body = [{"cmd": "QuickReplyPlay", "action": 0, "param": {"id": file_id, "channel": channel}}]
        await self.send_setting(body)

    async def set_quick_reply(self, channel: int, enable: bool | None = None, file_id: int | None = None, time: int | None = None) -> None:
        if channel not in self._channels:
            raise InvalidParameterError(f"set_quick_reply: no camera connected to channel '{channel}'")
        if not self.supported(channel, "quick_reply"):
            raise NotSupportedError(f"set_quick_reply: Quick reply on camera {self.camera_name(channel)} is not available")
        if file_id is not None and not isinstance(file_id, int):
            raise InvalidParameterError(f"set_quick_reply: file_id {file_id} not integer")
        if file_id is not None and file_id not in self.quick_reply_dict(channel):
            raise InvalidParameterError(f"set_quick_reply: file_id {file_id} not in {list(self.quick_reply_dict(channel))}")
        if time is not None and not isinstance(time, int):
            raise InvalidParameterError(f"set_quick_reply: time {time} not integer")
        if time is not None and time < 0:
            raise InvalidParameterError(f"set_quick_reply: time {time} can not be < 0")

        params: dict[str, Any] = {"channel": channel}
        if enable is not None:
            if enable:
                params["enable"] = 1
                current_file_id = self.quick_reply_file(channel)
                if current_file_id == -1:
                    current_file_id = list(self.quick_reply_dict(channel))[1]
                params["fileId"] = current_file_id
            else:
                params["enable"] = 0
        if file_id is not None:
            if file_id >= 0:
                params["enable"] = 1
                params["fileId"] = file_id
            else:
                params["enable"] = 0
        if time is not None:
            params["timeout"] = time

        body = [{"cmd": "SetAutoReply", "action": 0, "param": {"AutoReply": params}}]
        await self.send_setting(body)

    async def set_audio_alarm(self, channel: int, enable: bool) -> None:
        if channel not in self._channels:
            raise InvalidParameterError(f"set_audio_alarm: no camera connected to channel '{channel}'")
        if not self.supported(channel, "siren"):
            raise NotSupportedError(f"set_audio_alarm: AudioAlarm on camera {self.camera_name(channel)} is not available")

        if self.api_version("GetAudioAlarm") >= 1:
            body = [{"cmd": "SetAudioAlarmV20", "param": {"Audio": {"enable": 1 if enable else 0, "schedule": {"channel": channel}}}}]
        else:
            body = [
                {
                    "cmd": "SetAudioAlarm",
                    "param": {
                        "Audio": {
                            "schedule": {
                                "enable": 1 if enable else 0,
                                "channel": channel,
                            }
                        }
                    },
                }
            ]

        await self.send_setting(body)

    async def set_siren(self, channel: int, enable: bool = True, duration: int | None = 2) -> None:
        if channel not in self._channels:
            raise InvalidParameterError(f"set_siren: no camera connected to channel '{channel}'")
        if duration is not None and not isinstance(duration, int):
            raise InvalidParameterError(f"set_siren: duration '{duration}' is not integer")
        if not self.supported(channel, "siren_play"):
            raise NotSupportedError(f"set_siren: AudioAlarmPlay on camera {self.camera_name(channel)} is not available")

        if enable:
            if duration is not None:
                params = {
                    "alarm_mode": "times",
                    "times": duration,
                    "channel": channel,
                }
            else:
                params = {
                    "alarm_mode": "manul",
                    "manual_switch": 1,
                    "channel": channel,
                }
        else:
            params = {
                "alarm_mode": "manul",
                "manual_switch": 0,
                "channel": channel,
            }

        body = [
            {
                "cmd": "AudioAlarmPlay",
                "action": 0,
                "param": params,
            }
        ]

        await self.send_setting(body)

    async def set_daynight(self, channel: int, value: str) -> None:
        if channel not in self._channels:
            raise InvalidParameterError(f"set_daynight: no camera connected to channel '{channel}'")
        await self.get_state(cmd="GetIsp")
        if channel not in self._isp_settings or not self._isp_settings[channel]:
            raise NotSupportedError(f"set_daynight: ISP on camera {self.camera_name(channel)} is not available")

        val_list = [val.value for val in DayNightEnum]
        if value not in val_list:
            raise InvalidParameterError(f"set_daynight: value {value} not in {val_list}")

        body: typings.reolink_json = [{"cmd": "SetIsp", "action": 0, "param": self._isp_settings[channel]}]
        body[0]["param"]["Isp"]["dayNight"] = value

        await self.send_setting(body)

    async def set_HDR(self, channel: int, value: bool | int) -> None:
        if channel not in self._channels:
            raise InvalidParameterError(f"set_HDR: no camera connected to channel '{channel}'")
        if not self.supported(channel, "HDR"):
            raise NotSupportedError(f"set_HDR: ISP HDR on camera {self.camera_name(channel)} is not available")
        await self.get_state(cmd="GetIsp")
        if channel not in self._isp_settings or not self._isp_settings[channel]:
            raise NotSupportedError(f"set_HDR: ISP on camera {self.camera_name(channel)} is not available")

        val_list = [val.value for val in HDREnum]
        val_list.extend([True, False])
        if value not in val_list:
            raise InvalidParameterError(f"set_HDR: value {value} not in {val_list}")

        body: typings.reolink_json = [{"cmd": "SetIsp", "action": 0, "param": self._isp_settings[channel]}]
        if isinstance(value, bool):
            body[0]["param"]["Isp"]["hdr"] = 2 if value else 0
        else:
            body[0]["param"]["Isp"]["hdr"] = value

        await self.send_setting(body)

    async def set_daynight_threshold(self, channel: int, value: int) -> None:
        if channel not in self._channels:
            raise InvalidParameterError(f"set_daynight_threshold: no camera connected to channel '{channel}'")
        await self.get_state(cmd="GetIsp")
        if channel not in self._isp_settings or not self._isp_settings[channel]:
            raise NotSupportedError(f"set_daynight_threshold: ISP on camera {self.camera_name(channel)} is not available")
        if value < 0 or value > 100:
            raise InvalidParameterError(f"set_daynight_threshold: value {value} not in 0-100")

        body: typings.reolink_json = [{"cmd": "SetIsp", "action": 0, "param": self._isp_settings[channel]}]
        body[0]["param"]["Isp"]["dayNightThreshold"] = value

        await self.send_setting(body)

    async def set_backlight(self, channel: int, value: str) -> None:
        if channel not in self._channels:
            raise InvalidParameterError(f"set_backlight: no camera connected to channel '{channel}'")
        await self.get_state(cmd="GetIsp")
        if channel not in self._isp_settings or not self._isp_settings[channel]:
            raise NotSupportedError(f"set_backlight: ISP on camera {self.camera_name(channel)} is not available")

        if value not in ["BackLightControl", "DynamicRangeControl", "Off"]:
            raise InvalidParameterError(f"set_backlight: value {value} not in ['BackLightControl', 'DynamicRangeControl', 'Off']")

        body: typings.reolink_json = [{"cmd": "SetIsp", "action": 0, "param": self._isp_settings[channel]}]
        body[0]["param"]["Isp"]["backLight"] = value

        await self.send_setting(body)

    async def set_motion_detection(self, channel: int, enable: bool) -> None:
        """Set the motion detection parameter."""
        if channel not in self._channels:
            raise InvalidParameterError(f"set_motion_detection: no camera connected to channel '{channel}'")
        if channel not in self._md_alarm_settings:
            raise NotSupportedError(f"set_motion_detection: alarm on camera {self.camera_name(channel)} is not available")

        body: typings.reolink_json = [{"cmd": "SetAlarm", "action": 0, "param": self._md_alarm_settings[channel]}]
        body[0]["param"]["Alarm"]["enable"] = 1 if enable else 0

        await self.send_setting(body)

    async def set_pir(self, channel: int, enable: bool | None = None, reduce_alarm: bool | None = None, sensitivity: int | None = None) -> None:
        """Set PIR settings."""
        if channel not in self._channels:
            raise InvalidParameterError(f"set_pir: no camera connected to channel '{channel}'")
        if channel not in self._pir:
            raise NotSupportedError(f"set_pir: PIR settings on camera {self.camera_name(channel)} are not available")
        if sensitivity is not None and not isinstance(sensitivity, int):
            raise InvalidParameterError(f"set_pir: sensitivity '{sensitivity}' is not integer")
        if sensitivity is not None and (sensitivity < 1 or sensitivity > 100):
            raise InvalidParameterError(f"set_pir: sensitivity {sensitivity} not in range 1...100")

        pir = {"channel": channel}
        if enable is not None:
            pir["enable"] = 1 if enable else 0
        if reduce_alarm is not None:
            pir["reduceAlarm"] = 1 if reduce_alarm else 0
        if sensitivity is not None:
            pir["sensitive"] = int(101 - sensitivity)

        body: typings.reolink_json = [{"cmd": "SetPirInfo", "action": 0, "param": {"pirInfo": pir}}]
        await self.send_setting(body)

    async def set_md_sensitivity(self, channel: int, value: int) -> None:
        """Set motion detection sensitivity.
        Here the camera web and windows application show a completely different value than set.
        So the calculation <51 - value> makes the "real" value.
        """
        if channel not in self._channels:
            raise InvalidParameterError(f"set_md_sensitivity: no camera connected to channel '{channel}'")
        if channel not in self._md_alarm_settings:
            raise NotSupportedError(f"set_md_sensitivity: md sensitivity on camera {self.camera_name(channel)} is not available")
        if not isinstance(value, int):
            raise InvalidParameterError(f"set_md_sensitivity: sensitivity '{value}' is not integer")
        if value < 1 or value > 50:
            raise InvalidParameterError(f"set_md_sensitivity: sensitivity {value} not in range 1...50")

        body: typings.reolink_json
        if self.api_version("GetMdAlarm") >= 1:
            body = [{"cmd": "SetMdAlarm", "action": 0, "param": {"MdAlarm": {"channel": channel, "useNewSens": 1, "newSens": {"sensDef": int(51 - value)}}}}]
        else:
            body = [
                {
                    "cmd": "SetAlarm",
                    "action": 0,
                    "param": {
                        "Alarm": {
                            "channel": channel,
                            "type": "md",
                            "sens": self._md_alarm_settings[channel]["Alarm"]["sens"],
                        }
                    },
                }
            ]
            for setting in body[0]["param"]["Alarm"]["sens"]:
                setting["sensitivity"] = int(51 - value)

        await self.send_setting(body)

    async def set_ai_sensitivity(self, channel: int, value: int, ai_type: str) -> None:
        """Set AI detection sensitivity."""
        if channel not in self._channels:
            raise InvalidParameterError(f"set_ai_sensitivity: no camera connected to channel '{channel}'")
        if channel not in self._ai_alarm_settings:
            raise NotSupportedError(f"set_ai_sensitivity: ai sensitivity on camera {self.camera_name(channel)} is not available")
        if not isinstance(value, int):
            raise InvalidParameterError(f"set_ai_sensitivity: sensitivity '{value}' is not integer")
        if value < 0 or value > 100:
            raise InvalidParameterError(f"set_ai_sensitivity: sensitivity {value} not in range 0...100")
        if ai_type not in self.ai_supported_types(channel):
            raise InvalidParameterError(f"set_ai_sensitivity: ai type '{ai_type}' not supported for channel {channel}, supported types are {self.ai_supported_types(channel)}")

        body: typings.reolink_json = [{"cmd": "SetAiAlarm", "action": 0, "param": {"AiAlarm": {"channel": channel, "ai_type": ai_type, "sensitivity": value}}}]
        await self.send_setting(body)

    async def set_ai_delay(self, channel: int, value: int, ai_type: str) -> None:
        """Set AI detection delay time in seconds."""
        if channel not in self._channels:
            raise InvalidParameterError(f"set_ai_delay: no camera connected to channel '{channel}'")
        if channel not in self._ai_alarm_settings:
            raise NotSupportedError(f"set_ai_delay: ai delay on camera {self.camera_name(channel)} is not available")
        if not isinstance(value, int):
            raise InvalidParameterError(f"set_ai_delay: delay '{value}' is not integer")
        if value < 0 or value > 8:
            raise InvalidParameterError(f"set_ai_delay: delay {value} not in range 0...8")
        if ai_type not in self.ai_supported_types(channel):
            raise InvalidParameterError(f"set_ai_delay: ai type '{ai_type}' not supported for channel {channel}, supported types are {self.ai_supported_types(channel)}")

        body: typings.reolink_json = [{"cmd": "SetAiAlarm", "action": 0, "param": {"AiAlarm": {"channel": channel, "ai_type": ai_type, "stay_time": value}}}]
        await self.send_setting(body)

    async def set_image(
        self, channel: int, bright: int | None = None, contrast: int | None = None, saturation: int | None = None, hue: int | None = None, sharpen: int | None = None
    ) -> None:
        """Set image adjustments."""
        _image = {"Image": {"channel": channel}}

        if bright is not None:
            if not self.supported(channel, "isp_bright"):
                raise NotSupportedError(f"set_image: bright on camera {self.camera_name(channel)} is not available")
            if not isinstance(bright, int):
                raise InvalidParameterError(f"set_image: bright '{bright}' is not integer")
            if bright < 0 or bright > 255:
                raise InvalidParameterError(f"set_image: bright {bright} not in range 0...255")
            _image["Image"]["bright"] = bright

        if contrast is not None:
            if not self.supported(channel, "isp_contrast"):
                raise NotSupportedError(f"set_image: bright on camera {self.camera_name(channel)} is not available")
            if not isinstance(contrast, int):
                raise InvalidParameterError(f"set_image: contrast '{contrast}' is not integer")
            if contrast < 0 or contrast > 255:
                raise InvalidParameterError(f"set_image: contrast {contrast} not in range 0...255")
            _image["Image"]["contrast"] = contrast

        if saturation is not None:
            if not self.supported(channel, "isp_satruation"):
                raise NotSupportedError(f"set_image: bright on camera {self.camera_name(channel)} is not available")
            if not isinstance(saturation, int):
                raise InvalidParameterError(f"set_image: saturation '{saturation}' is not integer")
            if saturation < 0 or saturation > 255:
                raise InvalidParameterError(f"set_image: saturation {saturation} not in range 0...255")
            _image["Image"]["saturation"] = saturation

        if hue is not None:
            if not self.supported(channel, "isp_hue"):
                raise NotSupportedError(f"set_image: bright on camera {self.camera_name(channel)} is not available")
            if not isinstance(hue, int):
                raise InvalidParameterError(f"set_image: hue '{hue}' is not integer")
            if hue < 0 or hue > 255:
                raise InvalidParameterError(f"set_image: hue {hue} not in range 0...255")
            _image["Image"]["hue"] = hue

        if sharpen is not None:
            if not self.supported(channel, "isp_sharpen"):
                raise NotSupportedError(f"set_image: bright on camera {self.camera_name(channel)} is not available")
            if not isinstance(sharpen, int):
                raise InvalidParameterError(f"set_image: sharpen '{sharpen}' is not integer")
            if sharpen < 0 or sharpen > 255:
                raise InvalidParameterError(f"set_image: sharpen {sharpen} not in range 0...255")
            _image["Image"]["sharpen"] = sharpen

        body: typings.reolink_json = [{"cmd": "SetImage", "param": _image}]
        await self.send_setting(body)

    async def request_vod_files(
        self,
        channel: int,
        start: datetime,
        end: datetime,
        status_only: bool = False,
        stream: Optional[str] = None,
    ) -> tuple[list[typings.VOD_search_status], list[typings.VOD_file]]:
        """Send search VOD-files command."""
        if channel not in self._stream_channels:
            raise InvalidParameterError(f"Request VOD files: no camera connected to channel '{channel}'")
        if start > end:
            raise InvalidParameterError(f"Request VOD files: start date '{start}' needs to be before end date '{end}'")

        iLogicChannel = 0
        if stream is None:
            stream = self._stream
        if stream.startswith("autotrack_"):
            iLogicChannel = 1
            stream = stream.removeprefix("autotrack_")

        times = [(start, end)]
        if status_only:
            times = []
            end_month = end.month + (end.year - start.year) * 12
            for month_year in range(end_month, start.month - 1, -2):
                month = int((month_year - 0.5) % 12 + 0.5)
                year = start.year + int((month_year - 0.5) / 12)
                if month_year > start.month:
                    start_month = start.replace(year=year, month=month, day=1, hour=0, minute=0) - timedelta(minutes=5)
                else:
                    start_month = start.replace(year=year, month=month, day=1, hour=0, minute=0)
                times.append((start_month, start.replace(year=year, month=month, day=1, hour=0, minute=5)))

        body = []
        for time in times:
            search_body: dict = {
                "cmd": "Search",
                "action": 0,
                "param": {
                    "Search": {
                        "channel": channel,
                        "onlyStatus": 1 if status_only else 0,
                        "streamType": stream,
                        "StartTime": datetime_to_reolink_time(time[0]),
                        "EndTime": datetime_to_reolink_time(time[1]),
                    }
                },
            }
            if iLogicChannel:
                search_body["param"]["Search"]["iLogicChannel"] = 1
            body.append(search_body)

        if not body:
            raise InvalidParameterError(f"Request VOD files: no search body, start date '{start}' end date '{end}'")

        try:
            json_data = await self.send(body, {"cmd": "Search"}, expected_response_type="json")
        except InvalidContentTypeError as err:
            raise InvalidContentTypeError(f"Request VOD files error: {str(err)}") from err
        except NoDataError as err:
            raise NoDataError(f"Request VOD files error: {str(err)}") from err

        statuses = []
        vod_files = []
        for data in json_data:
            if data.get("code", -1) != 0:
                raise ApiError(f"Host: {self._host}:{self._port}: Request VOD files: API returned error code {data.get('code', -1)}, response: {json_data}")

            search_result = data.get("value", {}).get("SearchResult", {})
            if "Status" not in search_result:
                continue

            statuses.extend([typings.VOD_search_status(status) for status in search_result["Status"]])
            if status_only:
                continue

            if "File" not in search_result:
                # When there are now recordings available in the indicated time window, "File" will not be in the response.
                continue

            vod_files.extend([typings.VOD_file(file, self.timezone()) for file in search_result["File"]])

        if not statuses:
            # When there are now recordings at all, their will be no "Status"
            _LOGGER.debug("Host %s:%s: Request VOD files: no 'Status' in the response, most likely their are no recordings: %s", self._host, self._port, json_data)

        return statuses, vod_files

    async def send_setting(self, body: typings.reolink_json, wait_before_get: int = 0, getcmd: str = "") -> None:
        command = body[0]["cmd"]
        _LOGGER.debug(
            'Sending command: "%s" to: %s:%s with body: %s',
            command,
            self._host,
            self._port,
            body,
        )

        try:
            json_data = await self.send(body, {"cmd": command}, expected_response_type="json")
        except InvalidContentTypeError as err:
            raise InvalidContentTypeError(f"Command '{command}': {str(err)}") from err
        except NoDataError as err:
            raise NoDataError(f"Host: {self._host}:{self._port}: error receiving response for command '{command}'") from err

        _LOGGER.debug("Response from cmd '%s' from %s:%s: %s", command, self._host, self._port, json_data)

        try:
            if json_data[0]["code"] != 0 or json_data[0].get("value", {}).get("rspCode", -1) != 200:
                _LOGGER.debug("ApiError for command '%s', response: %s", command, json_data)
                rspCode = json_data[0].get("value", json_data[0]["error"])["rspCode"]
                detail = json_data[0].get("value", json_data[0]["error"]).get("detail", "")
                raise ApiError(f"cmd '{command}': API returned error code {json_data[0]['code']}, response code {rspCode}/{detail}", rspCode=rspCode)
        except KeyError as err:
            raise UnexpectedDataError(f"Host {self._host}:{self._port}: received an unexpected response from command '{command}': {json_data}") from err

        if not getcmd and command[:3] == "Set":
            getcmd = command.replace("Set", "Get")
        if getcmd:
            if wait_before_get > 0:
                await asyncio.sleep(wait_before_get)
            await self.get_state(cmd=getcmd)

    @overload
    async def send(
        self,
        body: typings.reolink_json,
        param: dict[str, Any] | None,
        expected_response_type: Literal["json"],
        retry: int = RETRY_ATTEMPTS,
    ) -> typings.reolink_json: ...

    @overload
    async def send(
        self,
        body: typings.reolink_json,
        param: dict[str, Any] | None,
        expected_response_type: Literal["image/jpeg"],
        retry: int = RETRY_ATTEMPTS,
    ) -> bytes: ...

    @overload
    async def send(
        self,
        body: typings.reolink_json,
        param: dict[str, Any] | None,
        expected_response_type: Literal["text/html"],
        retry: int = RETRY_ATTEMPTS,
    ) -> str: ...

    @overload
    async def send(
        self,
        body: typings.reolink_json,
        param: dict[str, Any] | None,
        expected_response_type: Literal["application/octet-stream"],
        retry: int = RETRY_ATTEMPTS,
    ) -> aiohttp.ClientResponse: ...

    @overload
    async def send(
        self,
        body: typings.reolink_json,
        *,
        expected_response_type: Literal["json"],
        retry: int = RETRY_ATTEMPTS,
    ) -> typings.reolink_json: ...

    @overload
    async def send(
        self,
        body: typings.reolink_json,
        *,
        expected_response_type: Literal["image/jpeg"],
        retry: int = RETRY_ATTEMPTS,
    ) -> bytes: ...

    @overload
    async def send(
        self,
        body: typings.reolink_json,
        *,
        expected_response_type: Literal["text/html"],
        retry: int = RETRY_ATTEMPTS,
    ) -> str: ...

    @overload
    async def send(
        self,
        body: typings.reolink_json,
        *,
        expected_response_type: Literal["application/octet-stream"],
        retry: int = RETRY_ATTEMPTS,
    ) -> aiohttp.ClientResponse: ...

    async def send(
        self,
        body: typings.reolink_json,
        param: dict[str, Any] | None = None,
        expected_response_type: Literal["json", "image/jpeg", "text/html", "application/octet-stream"] = "json",
        retry: int = RETRY_ATTEMPTS,
    ) -> typings.reolink_json | bytes | str | aiohttp.ClientResponse:
        """
        If a body contains more than MAX_CHUNK_ITEMS requests, split it up in chunks.
        Otherwise you get a 'error': {'detail': 'send failed', 'rspCode': -16} response.
        """
        len_body = len(body)
        if len_body <= MAX_CHUNK_ITEMS or expected_response_type != "json":
            return await self.send_chunk(body, param, expected_response_type, retry)

        response: typings.reolink_json = []
        for chunk in range(0, len_body, MAX_CHUNK_ITEMS):
            chunk_end = min(chunk + MAX_CHUNK_ITEMS, len_body)
            _LOGGER.debug("sending chunks %i:%i of total %i requests", chunk + 1, chunk_end, len_body)
            response.extend(await self.send_chunk(body[chunk:chunk_end], param, expected_response_type, retry))

        return response

    @overload
    async def send_chunk(
        self,
        body: typings.reolink_json,
        param: dict[str, Any] | None,
        expected_response_type: Literal["json"],
        retry: int,
    ) -> typings.reolink_json: ...

    @overload
    async def send_chunk(
        self,
        body: typings.reolink_json,
        param: dict[str, Any] | None,
        expected_response_type: Literal["image/jpeg"],
        retry: int,
    ) -> bytes: ...

    @overload
    async def send_chunk(
        self,
        body: typings.reolink_json,
        param: dict[str, Any] | None,
        expected_response_type: Literal["text/html"],
        retry: int,
    ) -> str: ...

    @overload
    async def send_chunk(
        self,
        body: typings.reolink_json,
        param: dict[str, Any] | None,
        expected_response_type: Literal["application/octet-stream"],
        retry: int,
    ) -> aiohttp.ClientResponse: ...

    async def send_chunk(
        self,
        body: typings.reolink_json,
        param: dict[str, Any] | None,
        expected_response_type: Literal["json", "image/jpeg", "text/html", "application/octet-stream"],
        retry: int,
    ) -> typings.reolink_json | bytes | str | aiohttp.ClientResponse:
        """Generic send method."""
        retry = retry - 1

        if expected_response_type in ["image/jpeg", "application/octet-stream"]:
            cur_command = "" if param is None else param.get("cmd", "")
            is_login_logout = False
        else:
            cur_command = "" if len(body) == 0 else body[0].get("cmd", "")
            is_login_logout = cur_command in ["Login", "Logout"]

        if not is_login_logout:
            await self.login()

        if not param:
            param = {}
        if cur_command == "Login":
            param["token"] = "null"
        elif self._token is not None:
            param["token"] = self._token

        if _LOGGER.isEnabledFor(logging.DEBUG):
            _LOGGER.debug("%s/%s:%s::send() HTTP Request params =\n%s\n", self.nvr_name, self._host, self._port, self._hide_password(param))

        if self._aiohttp_session.closed:
            self._aiohttp_session = self._get_aiohttp_session()

        try:
            data: bytes | str
            if expected_response_type == "image/jpeg":
                async with self._send_mutex:
                    response = await self._aiohttp_session.get(url=self._url, params=param, allow_redirects=False)

                data = await response.read()  # returns bytes
            elif expected_response_type == "application/octet-stream":
                async with self._send_mutex:
                    dl_timeout = aiohttp.ClientTimeout(connect=self.timeout, sock_read=self.timeout)
                    response = await self._aiohttp_session.get(url=self._url, params=param, allow_redirects=False, timeout=dl_timeout)

                data = ""  # Response will be a file and be large, pass the response instead of reading it here.
                if response.content_type == "text/html":
                    data = await response.text(encoding="utf-8")  # Error occured, read the error message
            else:
                if _LOGGER.isEnabledFor(logging.DEBUG):
                    _LOGGER.debug("%s/%s:%s::send() HTTP Request body =\n%s\n", self.nvr_name, self._host, self._port, self._hide_password(body))

                async with self._send_mutex:
                    response = await self._aiohttp_session.post(url=self._url, json=body, params=param, allow_redirects=False)

                data = await response.text(encoding="utf-8")  # returns str

            if _LOGGER.isEnabledFor(logging.DEBUG):
                _LOGGER.debug(
                    "%s/%s:%s::send() HTTP Response status = %s, content-type = (%s).", self.nvr_name, self._host, self._port, response.status, response.content_type
                )
                if cur_command == "Search" and len(data) > 10000:
                    _LOGGER_DATA.debug("%s/%s:%s::send() HTTP Response (VOD search) data scrapped because it's too large.", self.nvr_name, self._host, self._port)
                elif cur_command in ["Snap", "Download"]:
                    _LOGGER_DATA.debug("%s/%s:%s::send() HTTP Response (snapshot/download) data scrapped because it's too large.", self.nvr_name, self._host, self._port)
                else:
                    _LOGGER_DATA.debug("%s/%s:%s::send() HTTP Response data:\n%s\n", self.nvr_name, self._host, self._port, self._hide_password(data))

            if len(data) < 500 and response.content_type == "text/html":
                if isinstance(data, bytes):
                    login_err = b'detail" : "please login first' in data and cur_command != "Logout"
                    cred_err = (
                        b'"detail" : "invalid user"' in data
                        or b'"detail" : "login failed"' in data
                        or b'"detail" : "password wrong"' in data
                        or b"Login has been locked" in data
                    )
                else:
                    login_err = ('"detail" : "please login first"' in data) and cur_command != "Logout"
                    cred_err = (
                        '"detail" : "invalid user"' in data or '"detail" : "login failed"' in data or '"detail" : "password wrong"' in data or "Login has been locked" in data
                    )
                if login_err or cred_err:
                    try:
                        json_data = json_loads(data)
                        detail = json_data[0]["error"]["detail"]
                    except Exception:
                        detail = ""
                    response.release()
                    await self.expire_session()
                    if cred_err and cur_command == "Login":
                        raise CredentialsInvalidError(f"Host {self._host}:{self._port}: Invalid credentials during login, '{detail}'")
                    if retry <= 0:
                        if cred_err and cur_command != "Logout":
                            raise CredentialsInvalidError(f"Host {self._host}:{self._port}: Invalid credentials after retries, '{detail}'")
                        raise LoginError(f"Host {self._host}:{self._port}: LoginError: received '{detail}'")
                    _LOGGER.debug(
                        'Host %s:%s: "invalid login" response, trying to login again and retry the command.',
                        self._host,
                        self._port,
                    )
                    return await self.send(body, param, expected_response_type, retry)

            if is_login_logout and response.status == 300:
                response.release()
                raise ApiError(f"API returned HTTP status ERROR code {response.status}/{response.reason}, this may happen if you use HTTP and the camera expects HTTPS")

            if response.status in [404, 502] and retry > 0:
                _LOGGER.debug("Host %s:%s: %s/%s response, trying to login again and retry the command.", self._host, self._port, response.status, response.reason)
                response.release()
                await self.expire_session()
                return await self.send(body, param, expected_response_type, retry)

            if response.status >= 400 or (is_login_logout and response.status != 200):
                response.release()
                raise ApiError(f"API returned HTTP status ERROR code {response.status}/{response.reason}")

            expected_content_type: list[str] = [expected_response_type]
            if expected_response_type == "json":
                expected_content_type = ["text/html"]
            if expected_response_type == "application/octet-stream":
                # Reolink typo "apolication/octet-stream" instead of "application/octet-stream"
                expected_content_type = ["application/octet-stream", "apolication/octet-stream"]
            if response.content_type not in expected_content_type:
                response.release()
                err_mess = f"Expected type '{expected_content_type[0]}' but received '{response.content_type}'"
                if response.content_type == "text/html":
                    if isinstance(data, bytes):
                        data = data.decode("utf-8")
                    err_mess = f"{err_mess}, response: {data}"
                raise InvalidContentTypeError(err_mess)

            if expected_response_type == "json" and isinstance(data, str):
                try:
                    json_data = json_loads(data)
                except (TypeError, JSONDecodeError) as err:
                    if retry <= 0:
                        raise InvalidContentTypeError(
                            f"Error translating JSON response: {str(err)}, from commands {[cmd.get('cmd') for cmd in body]}, "
                            f"content type '{response.content_type}', data:\n{data}\n"
                        ) from err
                    _LOGGER.debug("Error translating JSON response: %s, trying again, data:\n%s\n", str(err), self._hide_password(data))
                    await self.expire_session(unsubscribe=False)
                    return await self.send(body, param, expected_response_type, retry)
                if json_data is None:
                    await self.expire_session(unsubscribe=False)
                    raise NoDataError(f"Host {self._host}:{self._port}: returned no data: {data}")
                if len(json_data) != len(body) and len(body) != 1:
                    if retry <= 0:
                        raise UnexpectedDataError(
                            f"Host {self._host}:{self._port} error mapping responses to requests, received {len(json_data)} responses while requesting {len(body)} responses",
                        )
                    if retry == 1:
                        _LOGGER.debug(
                            "Host %s:%s error mapping responses to requests, received %s responses while requesting %s responses, retrying by sending each command separately",
                            self._host,
                            self._port,
                            len(json_data),
                            len(body),
                        )
                        json_data_sep = []
                        for command in body:
                            try:
                                # since len(body) will be 1, it is safe to increase retry to 2 for the individual command, this can not be reached again.
                                json_data_sep.extend(await self.send([command], param, expected_response_type, retry + 1))
                            except ReolinkError as err:
                                raise UnexpectedDataError(
                                    f"Host {self._host}:{self._port} error mapping responses to requests, originally received {len(json_data)} responses "
                                    f"while requesting {len(body)} responses, during separete sending retry of cmd '{command}' got error: {str(err)}",
                                ) from err
                        return json_data_sep

                    _LOGGER.debug(
                        "Host %s:%s error mapping responses to requests, received %s responses while requesting %s responses, trying again",
                        self._host,
                        self._port,
                        len(json_data),
                        len(body),
                    )
                    await self.expire_session(unsubscribe=False)
                    return await self.send(body, param, expected_response_type, retry)
                # retry commands that have not been received by the camera (battery cam waking from sleep)
                retry_cmd = []
                retry_idxs = []
                for idx, cmd_data in enumerate(json_data):
                    if cmd_data["code"] != 0 and cmd_data.get("error", {}).get("rspCode", 0) in [-12, -13, -17]:
                        retry_cmd.append(body[idx])
                        retry_idxs.append(idx)
                if retry_cmd and retry > 0:
                    _LOGGER.debug(
                        "cmd %s: returned response code %s/%s, retrying in 1.0 s",
                        [cmd.get("cmd") for cmd in retry_cmd],
                        [json_data[idx].get("error", {}).get("rspCode") for idx in retry_idxs],
                        [json_data[idx].get("error", {}).get("detail") for idx in retry_idxs],
                    )
                    await asyncio.sleep(1.0)  # give the battery cam time to wake
                    retry_data = await self.send(retry_cmd, param, expected_response_type, retry)
                    for idx, retry_resp in enumerate(retry_data):
                        json_data[retry_idxs[idx]] = retry_resp
                return json_data

            if expected_response_type == "image/jpeg" and isinstance(data, bytes):
                return data

            if expected_response_type == "text/html" and isinstance(data, str):
                return data

            if expected_response_type == "application/octet-stream":
                # response needs to be read or released from the calling function
                return response

            response.release()
            raise InvalidContentTypeError(f"Expected {expected_response_type}, unexpected data received: {data!r}")
        except (aiohttp.ClientConnectorError, aiohttp.ClientOSError, aiohttp.ServerConnectionError, aiohttp.ClientPayloadError) as err:
            if retry <= 0:
                _LOGGER.debug("Host %s:%s: connection error: %s", self._host, self._port, str(err))
                await self.expire_session()
                raise ReolinkConnectionError(f"Host {self._host}:{self._port}: connection error: {str(err)}") from err
            _LOGGER.debug("Host %s:%s: connection error, trying again: %s", self._host, self._port, str(err))
            return await self.send(body, param, expected_response_type, retry)
        except UnicodeDecodeError as err:
            if retry <= 0:
                raise InvalidContentTypeError(
                    f"Error decoding response to text: {str(err)}, from commands {[cmd.get('cmd') for cmd in body]}, "
                    f"content type '{response.content_type}', charset '{response.charset}'"
                ) from err
            _LOGGER.debug("Error decoding response to text: %s, trying again", str(err))
            await self.expire_session(unsubscribe=False)
            return await self.send(body, param, expected_response_type, retry)
        except asyncio.TimeoutError as err:
            if retry <= 0:
                _LOGGER.debug(
                    "Host %s:%s: connection timeout. Please check the connection to this host.",
                    self._host,
                    self._port,
                )
                await self.expire_session()
                raise ReolinkTimeoutError(f"Host {self._host}:{self._port}: Timeout error: {str(err)}") from err
            _LOGGER.debug(
                "Host %s:%s: connection timeout, trying again.",
                self._host,
                self._port,
            )
            return await self.send(body, param, expected_response_type, retry)
        except RuntimeError as err:
            if self._aiohttp_session.closed and retry > 0:
                # catch RuntimeError("Session is closed") from aiohttp, can happen due to async
                _LOGGER.debug("Host %s:%s: aiohttp session closed, retrying.", self._host, self._port)
                return await self.send(body, param, expected_response_type, retry)
            _LOGGER.error('Host %s:%s: RuntimeError "%s" occurred, traceback:\n%s\n', self._host, self._port, str(err), traceback.format_exc())
            await self.expire_session()
            raise err
        except ApiError as err:
            _LOGGER.error("Host %s:%s: API error: %s.", self._host, self._port, str(err))
            await self.expire_session(unsubscribe=False)
            raise err
        except CredentialsInvalidError as err:
            _LOGGER.error(str(err))
            raise err
        except InvalidContentTypeError as err:
            _LOGGER.debug("Host %s:%s: content type error: %s.", self._host, self._port, str(err))
            await self.expire_session(unsubscribe=False)
            raise err
        except Exception as err:
            _LOGGER.error('Host %s:%s: unknown exception "%s" occurred, traceback:\n%s\n', self._host, self._port, str(err), traceback.format_exc())
            await self.expire_session()
            raise err

    @overload
    async def send_reolink_com(
        self,
        URL: str,
    ) -> dict[str, Any]: ...

    @overload
    async def send_reolink_com(
        self,
        URL: str,
        expected_response_type: Literal["application/json"],
    ) -> dict[str, Any]: ...

    @overload
    async def send_reolink_com(
        self,
        URL: str,
        expected_response_type: Literal["application/octet-stream"],
    ) -> aiohttp.ClientResponse: ...

    async def send_reolink_com(
        self,
        URL: str,
        expected_response_type: Literal["application/json"] | Literal["application/octet-stream"] = "application/json",
    ) -> dict[str, Any] | aiohttp.ClientResponse:
        """Generic send method for reolink.com site."""

        if self._aiohttp_session.closed:
            self._aiohttp_session = self._get_aiohttp_session()

        if _LOGGER.isEnabledFor(logging.DEBUG):
            _LOGGER.debug("%s requesting reolink.com '%s'", self.nvr_name, URL)

        com_timeout = aiohttp.ClientTimeout(total=2 * self.timeout)
        try:
            response = await self._aiohttp_session.get(url=URL, headers={"user-agent": "reolink_aio"}, timeout=com_timeout)
        except (aiohttp.ClientConnectorError, aiohttp.ClientOSError, aiohttp.ServerConnectionError) as err:
            raise ReolinkConnectionError(f"Connetion error to {URL}: {str(err)}") from err
        except asyncio.TimeoutError as err:
            raise ReolinkTimeoutError(f"Timeout requesting {URL}: {str(err)}") from err

        if response.status != 200:
            response.release()
            raise ApiError(f"Request to {URL} returned HTTP status ERROR code {response.status}/{response.reason}")

        if response.content_type != expected_response_type:
            response.release()
            raise InvalidContentTypeError(f"Request to {URL}, expected type '{expected_response_type}' but received '{response.content_type}'")

        if expected_response_type == "application/octet-stream":
            return response

        try:
            data = await response.text()
        except (aiohttp.ClientConnectorError, aiohttp.ClientOSError, aiohttp.ServerConnectionError) as err:
            raise ReolinkConnectionError(f"Connetion error reading response from {URL}: {str(err)}") from err
        except asyncio.TimeoutError as err:
            raise ReolinkTimeoutError(f"Timeout reading response from {URL}: {str(err)}") from err

        if _LOGGER.isEnabledFor(logging.DEBUG):
            _LOGGER_DATA.debug("%s reolink.com response: %s\n", self.nvr_name, data)

        try:
            json_data = json_loads(data)
        except (TypeError, JSONDecodeError) as err:
            raise InvalidContentTypeError(f"Error translating JSON response: {str(err)}, from {URL}, " f"content type '{response.content_type}', data:\n{data}\n") from err

        if json_data is None:
            raise NoDataError(f"Request to {URL} returned no data: {data}")

        resp_code = json_data.get("result", {}).get("code")
        if resp_code != 0:
            raise ApiError(f"Request to {URL} returned error code {resp_code}, data:\n{json_data}", rspCode=resp_code)

        return json_data

    ##############################################################################
    # WEBHOOK managing
    async def webhook_add(self, channel: int, webhook_url: str):
        """
        Add a new webhook, reolink web interface -> settings -> survailance -> push -> For developers.
        Webhook will be called on motion or AI person/vehicle/animal.
        Webhook will only be called if push is on, the corresponding type is on and the scheduale on that time is enabled.
        """
        if not self.supported(channel, "webhook"):
            raise NotSupportedError(f"Webhooks not supported on camera {self.camera_name(channel)}")

        await self.get_state("GetWebHook")

        index = None
        # use same index if webhook already used before
        for webhook in self._webhook_settings[channel]["WebHook"]:
            if webhook_url == webhook["hookUrl"]:
                index = webhook["index"]
                break

        # if not used before find the first index not in use, if all in use default to idx 0
        if index is None:
            index = 0
            for webhook in self._webhook_settings[channel]["WebHook"]:
                if webhook["indexEnable"] == -1:
                    index = webhook["index"]
                    break

        body: typings.reolink_json = [
            {
                "cmd": "SetWebHook",
                "action": 0,
                "param": {"WebHook": {"channel": channel, "index": index, "indexEnable": 1, "hookUrl": webhook_url, "bCustom": 0, "hookBody": ""}},
            }
        ]
        await self.send_setting(body)

    async def webhook_test(self, channel: int, webhook_url: str):
        """Send a test message to a webhook"""
        if not self.supported(channel, "webhook"):
            raise NotSupportedError(f"Webhooks not supported on camera {self.camera_name(channel)}")

        body: typings.reolink_json = [
            {
                "cmd": "TestWebHook",
                "action": 0,
                "param": {"WebHook": {"alarmChannel": channel, "type": 3, "source": "hook", "hookUrl": webhook_url, "bCustom": 0, "hookBody": ""}},
            }
        ]
        try:
            await self.send_setting(body)
        except ApiError as err:
            raise ApiError(f"Webhook test for url '{webhook_url}' failed: {str(err)}") from err

    async def webhook_remove(self, channel: int, webhook_url: str):
        """Remove a webhook"""
        if not self.supported(channel, "webhook"):
            raise NotSupportedError(f"Webhooks not supported on camera {self.camera_name(channel)}")

        await self.get_state("GetWebHook")

        index = None
        for webhook in self._webhook_settings[channel]["WebHook"]:
            if webhook_url == webhook["hookUrl"]:
                index = webhook["index"]
                break

        if index is None:
            return

        body: typings.reolink_json = [
            {
                "cmd": "SetWebHook",
                "action": 0,
                "param": {"WebHook": {"channel": channel, "index": index, "indexEnable": -1, "hookUrl": webhook_url, "bCustom": 0, "hookBody": ""}},
            }
        ]
        await self.send_setting(body)

    async def webhook_disable(self, channel: int, webhook_url: str):
        """Disable a webhook"""
        if not self.supported(channel, "webhook"):
            raise NotSupportedError(f"Webhooks not supported on camera {self.camera_name(channel)}")

        await self.get_state("GetWebHook")

        index = None
        for webhook in self._webhook_settings[channel]["WebHook"]:
            if webhook_url == webhook["hookUrl"]:
                index = webhook["index"]
                break

        if index is None:
            return

        body: typings.reolink_json = [
            {
                "cmd": "SetWebHook",
                "action": 0,
                "param": {"WebHook": {"channel": channel, "index": index, "indexEnable": 0, "hookUrl": webhook_url, "bCustom": 0, "hookBody": ""}},
            }
        ]
        await self.send_setting(body)

    ##############################################################################
    # SUBSCRIPTION managing
    def renewtimer(self, sub_type: SubType = SubType.all) -> int:
        """Return the renew time in seconds. Negative if expired."""
        if sub_type == SubType.all:
            t_push = self.renewtimer(SubType.push)
            t_long_poll = self.renewtimer(SubType.long_poll)
            if t_long_poll == -1:
                return t_push
            if t_push == -1:
                return t_long_poll
            return min(t_push, t_long_poll)

        if sub_type not in self._subscription_time_difference or sub_type not in self._subscription_termination_time:
            return -1

        diff = self._subscription_termination_time[sub_type] - datetime.utcnow()
        return int(diff.total_seconds())

    def subscribed(self, sub_type: Literal[SubType.push, SubType.long_poll] = SubType.push) -> bool:
        return sub_type in self._subscription_manager_url and self.renewtimer(sub_type) > 0

    def convert_time(self, time) -> Optional[datetime]:
        """Convert time object to printable."""
        try:
            return datetime.strptime(time, "%Y-%m-%dT%H:%M:%SZ")
        except ValueError:
            return None

    async def calc_time_difference(self, local_time, remote_time) -> float:
        """Calculate the time difference between local and remote."""
        return remote_time.timestamp() - local_time.timestamp()

    async def get_digest(self) -> dict:
        """Get the authorisation digest."""
        time_created = datetime.utcnow().strftime("%Y-%m-%dT%H:%M:%S.000Z")

        raw_nonce = uuid4().bytes
        nonce = base64.b64encode(raw_nonce)

        sha1 = hashlib.sha1()
        sha1.update(raw_nonce + time_created.encode("utf8") + self._password.encode("utf8"))
        raw_digest = sha1.digest()
        digest_pwd = base64.b64encode(raw_digest)

        return {
            "UsernameToken": str(uuid4()),
            "Username": self._username,
            "PasswordDigest": digest_pwd.decode("utf8"),
            "Nonce": nonce.decode("utf8"),
            "Created": time_created,
        }

    async def subscription_send(self, headers, data, timeout: aiohttp.ClientTimeout | None = None, mutex: asyncio.Lock | None = None) -> str:
        """Send subscription data to the camera."""
        if self._subscribe_url is None:
            await self.get_state("GetNetPort")

        if self._subscribe_url is None:
            raise NotSupportedError(f"subscription_send: failed to retrieve subscribe_url from {self._host}:{self._port}")

        _LOGGER.debug(
            "Host %s:%s: subscription request data:\n%s\n",
            self._host,
            self._port,
            data,
        )

        if self._aiohttp_session.closed:
            self._aiohttp_session = self._get_aiohttp_session()

        if timeout is None:
            timeout = self._timeout
        if mutex is None:
            mutex = self._send_mutex

        try:
            async with mutex:
                response = await self._aiohttp_session.post(
                    url=self._subscribe_url,
                    data=data,
                    headers=headers,
                    allow_redirects=False,
                    timeout=timeout,
                )

            response_text = await response.text()
            _LOGGER.debug(
                "Host %s:%s: subscription got response status: %s. Payload:\n%s\n",
                self._host,
                self._port,
                response.status,
                response_text,
            )

            if response.status != 200:
                if response.status == 400 and "SOAP-ENV:Fault" in response_text and self.api_version("onvif") <= 1:
                    raise NotSupportedError(
                        f"Host {self._host}:{self._port}: subscription request got HTTP status response "
                        f"{response.status}: {response.reason} with 'SOAP-ENV:Fault' as response text"
                    )
                raise ApiError(f"Host {self._host}:{self._port}: subscription request got a response with wrong HTTP status {response.status}: {response.reason}")

            return response_text

        except (aiohttp.ClientConnectorError, aiohttp.ClientOSError, aiohttp.ServerConnectionError) as err:
            raise ReolinkConnectionError(f"Host {self._host}:{self._port}: connection error: {str(err)}.") from err
        except asyncio.TimeoutError as err:
            raise ReolinkTimeoutError(f"Host {self._host}:{self._port}: connection timeout exception.") from err

    async def subscribe(self, webhook_url: str | None = None, sub_type: Literal[SubType.push, SubType.long_poll] = SubType.push, retry: bool = False):
        """Subscribe to ONVIF events."""
        headers = templates.HEADERS
        if sub_type == SubType.push:
            headers.update(templates.SUBSCRIBE_ACTION)
            template = templates.SUBSCRIBE_XML
        elif sub_type == SubType.long_poll:
            headers.update(templates.PULLPOINT_ACTION)
            template = templates.PULLPOINT_XML
        else:
            raise SubscriptionError(f"Host {self._host}:{self._port}: subscription type '{sub_type}' not supported")

        parameters = {
            "InitialTerminationTime": f"PT{SUBSCRIPTION_TERMINATION_TIME}M",
        }
        if webhook_url is not None and sub_type == SubType.push:
            parameters["Address"] = webhook_url

        parameters.update(await self.get_digest())
        local_time = datetime.utcnow()

        xml = template.format(**parameters)

        try:
            response = await self.subscription_send(headers, xml)
        except NotSupportedError as err:
            raise err
        except ReolinkError as err:
            if not retry:
                _LOGGER.debug("Reolink %s subscribe error: %s", sub_type, str(err))
                await self.unsubscribe_all(sub_type)
                return await self.subscribe(webhook_url, sub_type, retry=True)
            raise SubscriptionError(f"Host {self._host}:{self._port}: failed to subscribe {sub_type}: {str(err)}") from err
        root = XML.fromstring(response)

        address_element = root.find(".//{http://www.w3.org/2005/08/addressing}Address")
        if address_element is None:
            if not retry:
                await self.unsubscribe_all(sub_type)
                return await self.subscribe(webhook_url, sub_type, retry=True)
            raise SubscriptionError(f"Host {self._host}:{self._port}: failed to subscribe {sub_type}, could not find subscription manager url")
        sub_manager_url = address_element.text

        if sub_manager_url is None:
            if not retry:
                await self.unsubscribe_all(sub_type)
                return await self.subscribe(webhook_url, sub_type, retry=True)
            raise SubscriptionError(f"Host {self._host}:{self._port}: failed to subscribe {sub_type}, subscription manager url not available")
        self._subscription_manager_url[sub_type] = sub_manager_url

        current_time_element = root.find(".//{http://docs.oasis-open.org/wsn/b-2}CurrentTime")
        if current_time_element is None:
            if not retry:
                await self.unsubscribe_all(sub_type)
                return await self.subscribe(webhook_url, sub_type, retry=True)
            raise SubscriptionError(f"Host {self._host}:{self._port}: failed to subscribe {sub_type}, could not find CurrentTime")
        remote_time = self.convert_time(current_time_element.text)

        if remote_time is None:
            if not retry:
                await self.unsubscribe_all(sub_type)
                return await self.subscribe(webhook_url, sub_type, retry=True)
            raise SubscriptionError(f"Host {self._host}:{self._port}: failed to subscribe {sub_type}, CurrentTime not available")

        self._subscription_time_difference[sub_type] = await self.calc_time_difference(local_time, remote_time)

        termination_time_element = root.find(".//{http://docs.oasis-open.org/wsn/b-2}TerminationTime")
        if termination_time_element is None:
            if not retry:
                await self.unsubscribe_all(sub_type)
                return await self.subscribe(webhook_url, sub_type, retry=True)
            raise SubscriptionError(f"Host {self._host}:{self._port}: failed to subscribe {sub_type}, could not find TerminationTime")

        termination_time = self.convert_time(termination_time_element.text)
        if termination_time is None:
            raise SubscriptionError(f"Host {self._host}:{self._port}: failed to subscribe {sub_type}, TerminationTime not available")

        self._subscription_termination_time[sub_type] = termination_time - timedelta(seconds=self._subscription_time_difference[sub_type])

        _LOGGER.debug(
            "%s, local time: %s, camera time: %s (difference: %s), termination time: %s",
            sub_type,
            local_time.strftime("%Y-%m-%d %H:%M"),
            remote_time.strftime("%Y-%m-%d %H:%M"),
            self._subscription_time_difference[sub_type],
            self._subscription_termination_time[sub_type].strftime("%Y-%m-%d %H:%M"),
        )

        return

    async def renew(self, sub_type: Literal[SubType.push, SubType.long_poll] = SubType.push):
        """Renew the ONVIF event subscription."""
        if not self.subscribed(sub_type):
            raise SubscriptionError(f"Host {self._host}:{self._port}: failed to renew {sub_type} subscription, not previously subscribed")

        headers = templates.HEADERS
        headers.update(templates.RENEW_ACTION)
        template = templates.RENEW_XML

        parameters = {
            "To": self._subscription_manager_url[sub_type],
            "TerminationTime": f"PT{SUBSCRIPTION_TERMINATION_TIME}M",
        }

        parameters.update(await self.get_digest())
        local_time = datetime.utcnow()

        xml = template.format(**parameters)

        try:
            response = await self.subscription_send(headers, xml)
        except ReolinkError as err:
            await self.unsubscribe_all(sub_type)
            raise SubscriptionError(f"Host {self._host}:{self._port}: failed to renew {sub_type} subscription: {str(err)}") from err
        root = XML.fromstring(response)

        current_time_element = root.find(".//{http://docs.oasis-open.org/wsn/b-2}CurrentTime")
        if current_time_element is None:
            await self.unsubscribe_all(sub_type)
            raise SubscriptionError(f"Host {self._host}:{self._port}: failed to renew {sub_type} subscription, could not find CurrentTime")
        remote_time = self.convert_time(current_time_element.text)

        if remote_time is None:
            await self.unsubscribe_all(sub_type)
            raise SubscriptionError(f"Host {self._host}:{self._port}: failed to renew {sub_type} subscription, CurrentTime not available")

        self._subscription_time_difference[sub_type] = await self.calc_time_difference(local_time, remote_time)

        # The Reolink renew functionality has a bug: it always returns the INITIAL TerminationTime.
        # By adding the duration to the CurrentTime parameter, the new termination time can be calculated.
        # This will not work before the Reolink bug gets fixed on all devices
        # termination_time_element = root.find('.//{http://docs.oasis-open.org/wsn/b-2}TerminationTime')
        # if termination_time_element is None:
        #     await self.unsubscribe_all(sub_type)
        #     raise SubscriptionError(f"Host {self._host}:{self._port}: failed to renew {sub_type} subscription, unexpected response")
        # remote_termination_time = self.convert_time(termination_time_element.text)
        # if remote_termination_time is None:
        #     await self.unsubscribe_all(sub_type)
        #     raise SubscriptionError(f"Host {self._host}:{self._port}: failed to renew {sub_type} subscription, unexpected response")
        # self._subscription_termination_time[sub_type] = remote_termination_time - timedelta(seconds = self._subscription_time_difference[sub_type])
        self._subscription_termination_time[sub_type] = local_time + timedelta(minutes=SUBSCRIPTION_TERMINATION_TIME)

        _LOGGER.debug(
            "Renewed subscription successfully, local time: %s, camera time: %s (difference: %s), termination time: %s",
            local_time.strftime("%Y-%m-%d %H:%M"),
            remote_time.strftime("%Y-%m-%d %H:%M"),
            self._subscription_time_difference[sub_type],
            self._subscription_termination_time[sub_type].strftime("%Y-%m-%d %H:%M"),
        )

        return

    async def pull_point_request(self):
        """Request message from ONVIF pull point."""
        if not self.subscribed(SubType.long_poll):
            raise SubscriptionError(f"Host {self._host}:{self._port}: failed to request pull point message, not yet subscribed")

        headers = templates.HEADERS
        headers.update(templates.PULLMESSAGE_ACTION)
        template = templates.PULLMESSAGE_XML

        parameters = {
            "To": self._subscription_manager_url[SubType.long_poll],
            "Timeout": f"PT{LONG_POLL_TIMEOUT}M",
        }
        parameters.update(await self.get_digest())

        xml = template.format(**parameters)
        _LOGGER.debug("Reolink %s requesting ONVIF pull point message", self.nvr_name)

        timeout = aiohttp.ClientTimeout(total=LONG_POLL_TIMEOUT * 60 + 30, connect=self.timeout)

        # If a firmware update is in progress, quite sending pull_point_requests (only one not using send_mutex)
        while self._updating:
            await asyncio.sleep(10)

        try:
            response = await self.subscription_send(headers, xml, timeout, mutex=self._long_poll_mutex)
        except ReolinkError as err:
            raise SubscriptionError(f"Failed to request pull point message: {str(err)}") from err

        root = XML.fromstring(response)
        if root.find(".//{http://docs.oasis-open.org/wsn/b-2}NotificationMessage") is None:
            _LOGGER.debug("Reolink %s received ONVIF pull point message without event", self.nvr_name)
            return []

        _LOGGER.info("Reolink %s received ONVIF pull point event", self.nvr_name)

        return await self.ONVIF_event_callback(response, root)

    async def unsubscribe(self, sub_type: SubType = SubType.all):
        """Unsubscribe from ONVIF events."""
        if sub_type == SubType.all:
            await self.unsubscribe(SubType.push)
            await self.unsubscribe(SubType.long_poll)
            return

        if sub_type in self._subscription_manager_url:
            headers = templates.HEADERS
            headers.update(templates.UNSUBSCRIBE_ACTION)
            template = templates.UNSUBSCRIBE_XML

            parameters = {"To": self._subscription_manager_url[sub_type]}
            parameters.update(await self.get_digest())

            xml = template.format(**parameters)

            try:
                await self.subscription_send(headers, xml)
            except ReolinkError as err:
                _LOGGER.error("Error while unsubscribing %s: %s", sub_type, str(err))

            self._subscription_manager_url.pop(sub_type, None)

        self._subscription_termination_time.pop(sub_type, None)
        self._subscription_time_difference.pop(sub_type, None)
        return

    async def unsubscribe_all(self, sub_type: SubType = SubType.all):
        """Unsubscribe from ONVIF events. Normally only needed during entry initialization/setup, to free possibly dangling subscriptions."""
        await self.unsubscribe(sub_type)

        if self._is_nvr and sub_type in [SubType.push, SubType.all]:
            _LOGGER.debug("Attempting to unsubscribe previous (dead) sessions notifications...")

            headers = templates.HEADERS
            headers.update(templates.UNSUBSCRIBE_ACTION)
            template = templates.UNSUBSCRIBE_XML

            # These work for RLN8-410 NVR, so up to 3 maximum subscriptions on it
            for idx in range(0, 3):
                parameters = {"To": f"http://{self._host}:{self._onvif_port}/onvif/Notification?Idx=00_{idx}"}
                parameters.update(await self.get_digest())
                xml = template.format(**parameters)
                try:
                    await self.subscription_send(headers, xml)
                except ReolinkError as err:
                    _LOGGER.debug("Expected error from unsubscribing all: %s", str(err))

        return True

    async def ONVIF_event_callback(self, data: str, root: XML.Element | None = None) -> list[int] | None:
        """Handle incoming ONVIF event from the webhook called by the Reolink device."""
        _LOGGER_DATA.debug("ONVIF event callback from '%s' received payload:\n%s", self.nvr_name, data)

        event_channels: list[int] = []
        contains_channels = False

        sub_type: Literal[SubType.push, SubType.long_poll]
        if root is None:
            sub_type = SubType.push
            root = XML.fromstring(data)
        else:
            sub_type = SubType.long_poll
        for message in root.iter("{http://docs.oasis-open.org/wsn/b-2}NotificationMessage"):
            channel = None

            # find NotificationMessage Rule (type of event)
            topic_element = message.find("{http://docs.oasis-open.org/wsn/b-2}Topic[@Dialect='http://www.onvif.org/ver10/tev/topicExpression/ConcreteSet']")
            if topic_element is None or topic_element.text is None:
                continue
            rule = basename(topic_element.text)
            if not rule:
                continue

            # find camera channel
            if self.num_cameras == 1:
                channel = self.channels[0]
            else:
                source_element = message.find(".//{http://www.onvif.org/ver10/schema}SimpleItem[@Name='Source']")
                if source_element is None:
                    source_element = message.find(".//{http://www.onvif.org/ver10/schema}SimpleItem[@Name='VideoSourceConfigurationToken']")
                if source_element is not None and "Value" in source_element.attrib:
                    try:
                        channel = int(source_element.attrib["Value"])
                    except ValueError:
                        if f"ONVIF_{rule}_invalid_channel" not in self._log_once:
                            self._log_once.append(f"ONVIF_{rule}_invalid_channel")
                            _LOGGER.warning("Reolink ONVIF event '%s' data contained invalid channel '%s', issuing poll instead", rule, source_element.attrib["Value"])

            if channel is None:
                # Unknown which channel caused the event, poll all channels
                if f"ONVIF_{rule}_no_channel" not in self._log_once:
                    self._log_once.append(f"ONVIF_{rule}_no_channel")
                    _LOGGER.warning("Reolink ONVIF event '%s' does not contain channel", rule)
                if not await self.get_motion_state_all_ch():
                    _LOGGER.error("Could not poll motion state after receiving ONVIF event with unknown channel")
                return None

            if channel not in self.channels:
                # Channel has no camera connected, ignoring this notification
                contains_channels = True
                continue

            key = "State"
            if rule == "Motion":
                key = "IsMotion"
            data_element = message.find(f".//\u007bhttp://www.onvif.org/ver10/schema\u007dSimpleItem[@Name='{key}']")
            if data_element is None or "Value" not in data_element.attrib:
                if f"ONVIF_{rule}_no_data" not in self._log_once:
                    self._log_once.append(f"ONVIF_{rule}_no_data")
                    _LOGGER.warning("ONVIF event '%s' did not contain data:\n%s", rule, data)
                continue

            if rule not in ["Motion", "MotionAlarm", "FaceDetect", "PeopleDetect", "VehicleDetect", "DogCatDetect", "Package", "Visitor"]:
                if f"ONVIF_unknown_{rule}" not in self._log_once:
                    self._log_once.append(f"ONVIF_unknown_{rule}")
                    _LOGGER.warning("ONVIF event with unknown rule: '%s'", rule)
                continue

            if channel not in event_channels:
                event_channels.append(channel)
            if rule in ["FaceDetect", "PeopleDetect", "VehicleDetect", "DogCatDetect", "Package", "Visitor"]:
                self._onvif_only_motion[sub_type] = False

            state = data_element.attrib["Value"] == "true"
            _LOGGER.info("Reolink %s ONVIF event channel %s, %s: %s", self.nvr_name, channel, rule, state)

            if rule == "Motion":
                self._motion_detection_states[channel] = state
            elif rule == "MotionAlarm":
                self._motion_detection_states[channel] = state
            elif rule == "FaceDetect":
                self._ai_detection_states[channel]["face"] = state
            elif rule == "PeopleDetect":
                self._ai_detection_states[channel]["people"] = state
            elif rule == "VehicleDetect":
                self._ai_detection_states[channel]["vehicle"] = state
            elif rule == "DogCatDetect":
                self._ai_detection_states[channel]["dog_cat"] = state
            elif rule == "Package":
                self._ai_detection_states[channel]["package"] = state
            elif rule == "Visitor":
                self._visitor_states[channel] = state

        if not event_channels and not contains_channels:
            # ONVIF notification withouth known events
            if "ONVIF_no_known" not in self._log_once:
                self._log_once.append("ONVIF_no_known")
                _LOGGER.warning("Reolink ONVIF notification received withouth any known events:\n%s", data)
            if not await self.get_motion_state_all_ch():
                _LOGGER.error("Could not poll motion state after receiving ONVIF event without any known events")
            return None

        if self._onvif_only_motion[sub_type] and any(self.ai_supported(ch) for ch in event_channels):
            # Poll all other states since not all cameras have rich notifications including the specific events
            if f"ONVIF_only_motion_{sub_type}" not in self._log_once:
                self._log_once.append(f"ONVIF_only_motion_{sub_type}")
                _LOGGER.debug("Reolink model '%s' appears to not support rich notifications for %s", self.model, sub_type)
            if not await self.get_ai_state_all_ch():
                _LOGGER.error("Could not poll AI event state after receiving ONVIF event with only motion event")
            return None

        return event_channels


class Chime:
    """Reolink chime class."""

    def __init__(self, host: Host, dev_id: int, channel: int):
        self.host = host
        self.dev_id = dev_id
        self.channel = channel
        self.name: str = "Chime"
        self.volume: int | None = None
        self.led_state: bool | None = None
        self.connect_state: int | None = None
        self.event_info: dict[str, dict[str, int]] | None = None

    def __repr__(self):
        return f"<Chime name: {self.name}, id: {self.dev_id}, ch: {self.channel}, volume: {self.volume}, online: {self.online}>"

    @property
    def chime_event_types(self) -> list[str]:
        if self.event_info is None:
            return []
        return list(self.event_info.keys())

    @property
    def online(self) -> bool:
        if self.connect_state == 2:
            return True
        return False

    def tone(self, event_type: str) -> int | None:
        if self.event_info is None:
            return None
        state = self.event_info.get(event_type, {}).get("switch")
        if state is None:
            return None
        if state != 1:
            return -1
        return self.event_info.get(event_type, {}).get("musicId")

    async def play(self, tone_id: int) -> None:
        tone_id_list = [val.value for val in ChimeToneEnum]
        tone_id_list.remove(-1)
        if tone_id not in tone_id_list:
            raise InvalidParameterError(f"play_chime: tone_id {tone_id} not in {tone_id_list}")

        body = [{"cmd": "DingDongOpt", "action": 0, "param": {"DingDong": {"channel": self.channel, "id": self.dev_id, "option": 4, "musicId": tone_id}}}]
        await self.host.send_setting(body)

    async def set_option(self, volume: int | None = None, led: bool | None = None) -> None:
        if self.volume is None or self.led_state is None:
            await self.host.get_state("DingDongOpt")

        if volume is None:
            volume = self.volume
        elif volume < 0 or volume > 4:
            raise InvalidParameterError(f"set_chime_volume: value {volume} not in 0-4")
        if led is None:
            led = self.led_state
        led_state = 1 if led else 0

        body = [
            {
                "cmd": "DingDongOpt",
                "action": 0,
                "param": {"DingDong": {"channel": self.channel, "id": self.dev_id, "option": 3, "name": self.name, "volLevel": volume, "ledState": led_state}},
            }
        ]
        await self.host.send_setting(body, getcmd="DingDongOpt")

    async def set_tone(self, event_type: str, tone_id: int) -> None:
        tone_id_list = [val.value for val in ChimeToneEnum]
        if tone_id not in tone_id_list:
            raise InvalidParameterError(f"set_chime_tone: tone_id {tone_id} not in {tone_id_list}")
        if event_type not in self.chime_event_types:
            raise InvalidParameterError(f"set_chime_tone: event type '{event_type}' not supported, supported types are {self.chime_event_types}")

        state = 1
        if tone_id == -1:
            current_tone_id = self.tone(event_type)
            if current_tone_id == -1 or current_tone_id is None:
                tone_id = 1
            else:
                tone_id = current_tone_id
            state = 0

        body = [
            {
                "cmd": "SetDingDongCfg",
                "action": 0,
                "param": {"DingDongCfg": {"channel": self.channel, "ringId": self.dev_id, "type": {event_type: {"switch": state, "musicId": tone_id}}}},
            }
        ]
        await self.host.send_setting(body)

    async def remove(self) -> None:
        body = [{"cmd": "DingDongOpt", "action": 0, "param": {"DingDong": {"channel": self.channel, "id": self.dev_id, "option": 1}}}]
        await self.host.send_setting(body)<|MERGE_RESOLUTION|>--- conflicted
+++ resolved
@@ -2374,19 +2374,11 @@
             chs: list[int | None] = [None]
             chs.extend(self.channels)
             for ch in chs:  # update the cache of all devices in one go
-<<<<<<< HEAD
-                hw_ch_i = self.camera_hardware_version(ch).replace(" ", "")
-                mod_ch_i = self.camera_model(ch).replace(" ", "")
-                for device in json_data["data"]:
-                    hw_json = device["title"].replace(" ", "")
-                    mod_json = device["dlProduct"]["title"].replace(" ", "")
-=======
                 hw_ch_i = strip_model_str(self.camera_hardware_version(ch))
                 mod_ch_i = strip_model_str(self.camera_model(ch))
                 for device in json_data["data"]:
                     hw_json = strip_model_str(device["title"])
                     mod_json = strip_model_str(device["dlProduct"]["title"])
->>>>>>> 15a86da5
                     if hw_json == hw_ch_i and mod_json == mod_ch_i:
                         self._sw_hardware_id[ch] = device["id"]
                         self._sw_model_id[ch] = device["dlProduct"]["id"]
@@ -2402,17 +2394,10 @@
         json_data = await self.send_reolink_com(request_URL)
 
         firmware_info = json_data["data"][0]["firmwares"][0]
-<<<<<<< HEAD
-        hw_ver = firmware_info["hardwareVersion"][0]["title"].replace(" ", "")
-        mod_ver = firmware_info["hardwareVersion"][0]["dlProduct"]["title"].replace(" ", "")
-        ch_hw_match = ch_hw.replace(" ", "")
-        ch_mod_match = ch_mod.replace(" ", "")
-=======
         hw_ver = strip_model_str(firmware_info["hardwareVersion"][0]["title"])
         mod_ver = strip_model_str(firmware_info["hardwareVersion"][0]["dlProduct"]["title"])
         ch_hw_match = strip_model_str(ch_hw)
         ch_mod_match = strip_model_str(ch_mod)
->>>>>>> 15a86da5
         if hw_ver != ch_hw_match or mod_ver != ch_mod_match:
             raise UnexpectedDataError(f"Hardware version of firmware info from reolink.com does not match: '{hw_ver}' != '{ch_hw_match}' or '{mod_ver}' != '{ch_mod_match}'")
 
