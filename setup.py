#!/usr/bin/env python3
# encoding: utf-8
"""Reolink NVR/cameras API package."""
import pathlib
from setuptools import find_packages, setup

# The directory containing this file
HERE = pathlib.Path(__file__).parent

# The text of the README file
README = (HERE / "README.md").read_text()

setup(name='reolink_aio',
<<<<<<< HEAD
      version='0.10.0b3',
=======
      version='0.10.0',
>>>>>>> 7acf4351
      description='Reolink NVR/cameras API package',
      long_description=README,
      long_description_content_type="text/markdown",
      url='https://github.com/starkillerOG/reolink_aio',
      author='starkillerOG',
      author_email='starkiller.og@gmail.com',
      license='MIT',
      packages=find_packages(),
      package_data={"reolink_aio": ["py.typed"]},
      python_requires='>=3.11',
      install_requires=[
        'aiohttp',
        'aiortsp',
        'orjson',
        'pycryptodomex',
        'typing_extensions'
        ],
      tests_require=[],
      platforms=['any'],
      zip_safe=False,
      classifiers=[
          "Development Status :: 5 - Production/Stable",
          "Intended Audience :: Developers",
          "License :: OSI Approved :: MIT License",
          "Operating System :: OS Independent",
          "Topic :: Software Development :: Libraries",
          "Topic :: Home Automation",
          "Programming Language :: Python",
          "Programming Language :: Python :: 3.11",
          "Programming Language :: Python :: 3.12",
          ])<|MERGE_RESOLUTION|>--- conflicted
+++ resolved
@@ -11,11 +11,7 @@
 README = (HERE / "README.md").read_text()
 
 setup(name='reolink_aio',
-<<<<<<< HEAD
-      version='0.10.0b3',
-=======
-      version='0.10.0',
->>>>>>> 7acf4351
+      version='0.11.0b0',
       description='Reolink NVR/cameras API package',
       long_description=README,
       long_description_content_type="text/markdown",
